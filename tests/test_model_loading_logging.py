import logging
import pytest

<<<<<<< HEAD
from src.chatty_commander.model_manager import ModelManager
=======
from chatty_commander.app.model_manager import load_model
>>>>>>> 08f5c558


class DummyError(Exception):
    pass


class FailingModel:
    def __init__(self, path):  # pragma: no cover - simulated failure
        raise DummyError("Failed to load model")


def test_model_loading_logging_retry(monkeypatch, caplog, tmp_path):
    # Patch model class to always fail.
    monkeypatch.setattr(
        "chatty_commander.app.model_manager._get_patchable_model_class",
        lambda: FailingModel,
    )
    monkeypatch.setattr(
        "src.chatty_commander.app.model_manager._get_patchable_model_class",
        lambda: FailingModel,
        raising=False,
    )

    # Patch the centralized error-reporting function.
    error_reported = {"called": False}

    def fake_report_error(exc):
        error_reported["called"] = True

    monkeypatch.setattr("utils.logger.report_error", fake_report_error)

    # Prevent __init__ from preloading models.
    monkeypatch.setattr(ModelManager, "reload_models", lambda *args, **kwargs: {})

    model_file = tmp_path / "model.onnx"
    model_file.write_text("dummy")

    class Config:
        def __init__(self):
            self.general_models_path = str(tmp_path)
            self.system_models_path = str(tmp_path)
            self.chat_models_path = str(tmp_path)

    mm = ModelManager(Config())

    with caplog.at_level(logging.ERROR):
        models = mm.load_model_set(str(tmp_path))

    assert models == {}

    logs = caplog.text
    assert "Failed to load model" in logs
    assert str(model_file) in logs
    assert "retry" in logs

    assert error_reported["called"]<|MERGE_RESOLUTION|>--- conflicted
+++ resolved
@@ -1,12 +1,8 @@
 import logging
 import pytest
 
-<<<<<<< HEAD
 from src.chatty_commander.model_manager import ModelManager
-=======
 from chatty_commander.app.model_manager import load_model
->>>>>>> 08f5c558
-
 
 class DummyError(Exception):
     pass
