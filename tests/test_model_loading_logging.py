import logging

import pytest
from chatty_commander.app.model_manager import load_model

<<<<<<< HEAD
from src.chatty_commander.app.model_manager import ModelManager
=======
from src.chatty_commander.model_manager import ModelManager

>>>>>>> c3cfcab4

class DummyError(Exception):
    pass


class FailingModel:
    def __init__(self, path):  # pragma: no cover - simulated failure
        raise DummyError("Failed to load model")


def test_model_loading_logging_retry(monkeypatch, caplog, tmp_path):
    # Patch model class to always fail.
    monkeypatch.setattr(
        "chatty_commander.app.model_manager._get_patchable_model_class",
        lambda: FailingModel,
    )
    monkeypatch.setattr(
        "src.chatty_commander.app.model_manager._get_patchable_model_class",
        lambda: FailingModel,
        raising=False,
    )

    # Patch the centralized error-reporting function.
    error_reported = {"called": False}

    def fake_report_error(exc):
        error_reported["called"] = True

    monkeypatch.setattr("chatty_commander.utils.logger.report_error", fake_report_error)

    # Prevent __init__ from preloading models.
    monkeypatch.setattr(ModelManager, "reload_models", lambda *args, **kwargs: {})

    model_file = tmp_path / "model.onnx"
    model_file.write_text("dummy")

    class Config:
        def __init__(self):
            self.general_models_path = str(tmp_path)
            self.system_models_path = str(tmp_path)
            self.chat_models_path = str(tmp_path)

    mm = ModelManager(Config())

    with caplog.at_level(logging.ERROR):
        models = mm.load_model_set(str(tmp_path))

    assert models == {}

    logs = caplog.text
    assert "Failed to load model" in logs
    assert str(model_file) in logs
    assert "retry" in logs

    assert error_reported["called"]<|MERGE_RESOLUTION|>--- conflicted
+++ resolved
@@ -3,12 +3,7 @@
 import pytest
 from chatty_commander.app.model_manager import load_model
 
-<<<<<<< HEAD
 from src.chatty_commander.app.model_manager import ModelManager
-=======
-from src.chatty_commander.model_manager import ModelManager
-
->>>>>>> c3cfcab4
 
 class DummyError(Exception):
     pass
