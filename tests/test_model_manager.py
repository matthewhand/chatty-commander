--- conflicted
+++ resolved
@@ -5,13 +5,9 @@
 import pytest
 from chatty_commander.app.model_manager import ModelManager
 
-<<<<<<< HEAD
 from src.chatty_commander.app.config import Config
 import asyncio
 import pytest
-=======
-from src.chatty_commander.config import Config
->>>>>>> c3cfcab4
 
 
 class TestModelManager:
