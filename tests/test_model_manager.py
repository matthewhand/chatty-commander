--- conflicted
+++ resolved
@@ -5,12 +5,8 @@
 import pytest
 from chatty_commander.app.model_manager import ModelManager
 
-<<<<<<< HEAD
 from chatty_commander.app.config import Config
 import pytest
-=======
-from src.chatty_commander.config import Config
->>>>>>> c3cfcab4
 
 
 class TestModelManager:
