import asyncio
import os
from unittest.mock import AsyncMock, MagicMock, patch

<<<<<<< HEAD
from chatty_commander.app.config import Config
from chatty_commander.app.model_manager import ModelManager
=======
import pytest
from chatty_commander.app.model_manager import ModelManager

from src.chatty_commander.config import Config
>>>>>>> c3cfcab4


class TestModelManager:
    def test_init(self):
        config = Config()
        mm = ModelManager(config)
        assert hasattr(mm, "config")
        assert hasattr(mm, "models")

    def test_reload_models(self):
        config = Config()
        mm = ModelManager(config)
        #        with patch("model_manager.Model", return_value=MagicMock()):
        #            models = asyncio.run(mm.reload_models("idle"))
        with patch('chatty_commander.app.model_manager.Model', return_value=MagicMock()):
            models = mm.reload_models('idle')
            assert isinstance(models, dict)

    def test_reload_models_invalid_state(self):
        config = Config()
        mm = ModelManager(config)
        #        with patch("model_manager.Model", return_value=MagicMock()):
        #            models = asyncio.run(mm.reload_models("invalid"))
        with patch('chatty_commander.app.model_manager.Model', return_value=MagicMock()):
            models = mm.reload_models('invalid')
            assert models == {}

    def test_listen_for_commands(self):
        config = Config()
        mm = ModelManager(config)
        with patch("asyncio.sleep", new_callable=AsyncMock):
            result = asyncio.run(mm.listen_for_commands())
        assert result is None or isinstance(result, str)

        #     def test_hot_reload(self, tmp_path):
        #         config = Config()
        #         config.general_models_path = os.path.join(tmp_path, "general")
        #         config.system_models_path = os.path.join(tmp_path, "system")
        #         config.chat_models_path = os.path.join(tmp_path, "chat")
        #         for p in [config.general_models_path, config.system_models_path, config.chat_models_path]:
        #             os.makedirs(p, exist_ok=True)
        #         mm = ModelManager(config)
        #         with patch("model_manager.Model", return_value=MagicMock()):
        #             async def run():
        #                 await mm.start_watching()
        #                 model_file = os.path.join(config.general_models_path, "new.onnx")
        #                 open(model_file, "w").close()
        #                 await asyncio.sleep(0.2)
        #                 assert "new" in mm.models["general"]
        #                 await mm.stop_watching()

        #             asyncio.run(run())

        # Should not raise, but returns None or str
        result = asyncio.run(mm.async_listen_for_commands())
        assert result is None or isinstance(result, str)

    def test_hot_reload_detects_new_model(self, tmp_path):
        cfg = Config()
        model_dir = tmp_path / "models"
        model_dir.mkdir()
        cfg.general_models_path = str(model_dir)
        (model_dir / "first.onnx").write_text("dummy")
        mm = ModelManager(cfg)
        assert "first" in mm.models["general"]
        (model_dir / "second.onnx").write_text("dummy2")

        async def _run():
            await asyncio.gather(
                mm.async_listen_for_commands(),
                asyncio.to_thread(mm.reload_models, "idle"),
            )

        asyncio.run(_run())
        assert "second" in mm.models["general"]<|MERGE_RESOLUTION|>--- conflicted
+++ resolved
@@ -2,15 +2,8 @@
 import os
 from unittest.mock import AsyncMock, MagicMock, patch
 
-<<<<<<< HEAD
 from chatty_commander.app.config import Config
 from chatty_commander.app.model_manager import ModelManager
-=======
-import pytest
-from chatty_commander.app.model_manager import ModelManager
-
-from src.chatty_commander.config import Config
->>>>>>> c3cfcab4
 
 
 class TestModelManager:
