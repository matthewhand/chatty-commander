import asyncio
import os
from unittest.mock import AsyncMock, MagicMock, patch

<<<<<<< HEAD
=======
import pytest
>>>>>>> c3cfcab4
from chatty_commander.app.model_manager import ModelManager

from chatty_commander.app.config import Config


class TestModelManager:
    def test_init(self):
        config = Config()
        mm = ModelManager(config)
        assert hasattr(mm, "config")
        assert hasattr(mm, "models")

    def test_reload_models(self):
        config = Config()
        mm = ModelManager(config)
<<<<<<< HEAD
=======
        #        with patch("model_manager.Model", return_value=MagicMock()):
        #            models = asyncio.run(mm.reload_models("idle"))
>>>>>>> c3cfcab4
        with patch('chatty_commander.app.model_manager.Model', return_value=MagicMock()):
            models = mm.reload_models('idle')
            assert isinstance(models, dict)

    def test_reload_models_invalid_state(self):
        config = Config()
        mm = ModelManager(config)
<<<<<<< HEAD
=======
        #        with patch("model_manager.Model", return_value=MagicMock()):
        #            models = asyncio.run(mm.reload_models("invalid"))
>>>>>>> c3cfcab4
        with patch('chatty_commander.app.model_manager.Model', return_value=MagicMock()):
            models = mm.reload_models('invalid')
            assert models == {}

    def test_listen_for_commands(self):
        config = Config()
        mm = ModelManager(config)
        with patch("asyncio.sleep", new_callable=AsyncMock):
            result = asyncio.run(mm.listen_for_commands())
        assert result is None or isinstance(result, str)

        #     def test_hot_reload(self, tmp_path):
        #         config = Config()
        #         config.general_models_path = os.path.join(tmp_path, "general")
        #         config.system_models_path = os.path.join(tmp_path, "system")
        #         config.chat_models_path = os.path.join(tmp_path, "chat")
        #         for p in [config.general_models_path, config.system_models_path, config.chat_models_path]:
        #             os.makedirs(p, exist_ok=True)
        #         mm = ModelManager(config)
        #         with patch("model_manager.Model", return_value=MagicMock()):
        #             async def run():
        #                 await mm.start_watching()
        #                 model_file = os.path.join(config.general_models_path, "new.onnx")
        #                 open(model_file, "w").close()
        #                 await asyncio.sleep(0.2)
        #                 assert "new" in mm.models["general"]
        #                 await mm.stop_watching()

        #             asyncio.run(run())

        # Should not raise, but returns None or str
        result = asyncio.run(mm.async_listen_for_commands())
        assert result is None or isinstance(result, str)

    def test_hot_reload_detects_new_model(self, tmp_path):
        cfg = Config()
        model_dir = tmp_path / "models"
        model_dir.mkdir()
        cfg.general_models_path = str(model_dir)
        (model_dir / "first.onnx").write_text("dummy")
        mm = ModelManager(cfg)
        assert "first" in mm.models["general"]
        (model_dir / "second.onnx").write_text("dummy2")

        async def _run():
            await asyncio.gather(
                mm.async_listen_for_commands(),
                asyncio.to_thread(mm.reload_models, "idle"),
            )

        asyncio.run(_run())
        assert "second" in mm.models["general"]<|MERGE_RESOLUTION|>--- conflicted
+++ resolved
@@ -2,10 +2,6 @@
 import os
 from unittest.mock import AsyncMock, MagicMock, patch
 
-<<<<<<< HEAD
-=======
-import pytest
->>>>>>> c3cfcab4
 from chatty_commander.app.model_manager import ModelManager
 
 from chatty_commander.app.config import Config
@@ -21,11 +17,6 @@
     def test_reload_models(self):
         config = Config()
         mm = ModelManager(config)
-<<<<<<< HEAD
-=======
-        #        with patch("model_manager.Model", return_value=MagicMock()):
-        #            models = asyncio.run(mm.reload_models("idle"))
->>>>>>> c3cfcab4
         with patch('chatty_commander.app.model_manager.Model', return_value=MagicMock()):
             models = mm.reload_models('idle')
             assert isinstance(models, dict)
@@ -33,11 +24,6 @@
     def test_reload_models_invalid_state(self):
         config = Config()
         mm = ModelManager(config)
-<<<<<<< HEAD
-=======
-        #        with patch("model_manager.Model", return_value=MagicMock()):
-        #            models = asyncio.run(mm.reload_models("invalid"))
->>>>>>> c3cfcab4
         with patch('chatty_commander.app.model_manager.Model', return_value=MagicMock()):
             models = mm.reload_models('invalid')
             assert models == {}
