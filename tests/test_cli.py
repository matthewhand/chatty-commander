import sys
import types

# Patch sys.modules to mock openwakeword and openwakeword.model for test imports
sys.modules['openwakeword'] = types.ModuleType('openwakeword')
mock_model_mod = types.ModuleType('openwakeword.model')
mock_model_mod.Model = type('Model', (), {})
sys.modules['openwakeword.model'] = mock_model_mod
import os  # noqa: E402 - import after sys.modules patching for test setup
import sys  # noqa: E402 - import after sys.modules patching for test setup
from unittest.mock import patch  # noqa: E402 - import after test setup

import pytest  # noqa: E402 - import after test setup

sys.path.insert(
    0, os.path.abspath(os.path.join(os.path.dirname(__file__), '..'))
)  # noqa: E402 - path manipulation before imports

from chatty_commander.cli.cli import cli_main  # noqa: E402 - imported after path setup


def test_cli_run(monkeypatch):
    monkeypatch.setattr(sys, 'argv', ['cli.py', 'run'])
    with patch('chatty_commander.cli.cli.run_app') as mock_run:
        cli_main()
        mock_run.assert_called_once()


def test_cli_config_interactive(monkeypatch):
    monkeypatch.setattr(sys, 'argv', ['cli.py', 'config', '--interactive'])
    with patch('chatty_commander.cli.cli.ConfigCLI.interactive_mode') as mock_interactive:
        cli_main()
        mock_interactive.assert_called_once()


def test_cli_config_list(monkeypatch):
    monkeypatch.setattr(sys, 'argv', ['cli.py', 'config', '--list'])
    with patch('chatty_commander.cli.cli.ConfigCLI.list_config') as mock_list:
        cli_main()
        mock_list.assert_called_once()


def test_cli_set_state_model(monkeypatch, capsys):
    monkeypatch.setattr(
        sys, 'argv', ['cli.py', 'config', '--set-state-model', 'idle', 'model1,model2']
    )
    with patch('chatty_commander.cli.cli.ConfigCLI.set_state_model') as mock_set:
        cli_main()
        mock_set.assert_called_with('idle', 'model1,model2')


def test_cli_set_listen_for(monkeypatch):
    monkeypatch.setattr(sys, 'argv', ['cli.py', 'config', '--set-listen-for', 'param1', 'value1'])
    with patch('chatty_commander.cli.cli.ConfigCLI.set_listen_for') as mock_set:
        cli_main()
        mock_set.assert_called_with('param1', 'value1')


def test_cli_set_mode(monkeypatch, capsys):
    monkeypatch.setattr(sys, 'argv', ['cli.py', 'config', '--set-mode', 'mode1', 'option1'])
<<<<<<< HEAD
    with patch('chatty_commander.cli.cli.ConfigCLI.set_mode'):
=======
    with patch('chatty_commander.cli.cli.ConfigCLI.set_mode') as mock_set:
>>>>>>> c3cfcab4
        with pytest.raises(SystemExit):
            cli_main()
        mock_set.assert_not_called()
    captured = capsys.readouterr()
    assert "Invalid mode" in captured.err


def test_cli_help(monkeypatch, capsys):
    monkeypatch.setattr(sys, 'argv', ['cli.py'])
    # Patch input to immediately exit the shell
    monkeypatch.setattr('builtins.input', lambda _: 'exit')
    with pytest.raises(SystemExit):
        cli_main()
    captured = capsys.readouterr()
    assert 'ChattyCommander Interactive Shell' in captured.out
    assert 'exit' in captured.out or 'Exiting shell.' in captured.out


def test_cli_config_wizard(monkeypatch):
    # Simulate: chatty-commander config wizard
    monkeypatch.setattr(sys, 'argv', ['cli.py', 'config', 'wizard'])
    with patch('chatty_commander.cli.cli.ConfigCLI.run_wizard') as mock_wizard:
        cli_main()
        mock_wizard.assert_called_once()


def test_cli_interactive_shell_exit(monkeypatch):
    # Simulate running with no arguments, then typing 'exit'
    monkeypatch.setattr(sys, 'argv', ['cli.py'])
    inputs = iter(['exit'])
    monkeypatch.setattr('builtins.input', lambda _: next(inputs))
    # Patch parser.print_help to avoid printing
    with patch('chatty_commander.cli.cli.HelpfulArgumentParser.print_help'):
        with pytest.raises(SystemExit):
            cli_main()


def test_cli_argument_validation_invalid_model(monkeypatch, capsys):
    # --set-model-action with invalid model
    monkeypatch.setattr(
        sys, 'argv', ['cli.py', 'config', '--set-model-action', 'invalid_model', 'summarize']
    )
    with patch('chatty_commander.cli.cli.ConfigCLI.set_model_action'):
        with pytest.raises(SystemExit):
            cli_main()
    captured = capsys.readouterr()
    assert "Invalid model name" in captured.err


def test_cli_system_update_check(monkeypatch):
    # Simulate: chatty-commander system updates check
    monkeypatch.setattr(sys, 'argv', ['cli.py', 'system', 'updates', 'check'])
    with patch(
        'chatty_commander.app.config.Config.perform_update_check',
        return_value={"updates_available": False, "update_count": 0},
    ):
        with patch('builtins.print') as mock_print:
            cli_main()
            mock_print.assert_any_call("No updates available.")


def test_cli_system_start_on_boot_enable(monkeypatch):
    # Simulate: chatty-commander system start-on-boot enable
    monkeypatch.setattr(sys, 'argv', ['cli.py', 'system', 'start-on-boot', 'enable'])
    with patch('chatty_commander.app.config.Config.set_start_on_boot') as mock_set:
        with patch('builtins.print') as mock_print:
            cli_main()
            mock_set.assert_called_with(True)
            mock_print.assert_any_call("Start on boot enabled successfully.")


def test_cli_list_text_output(monkeypatch, capsys):
    import sys
    import types

    sys.modules['openwakeword'] = types.ModuleType('openwakeword')
    mock_model_mod = types.ModuleType('openwakeword.model')
    mock_model_mod.Model = type('Model', (), {})
    sys.modules['openwakeword.model'] = mock_model_mod

    # Arrange minimal config with model_actions
    class DummyConfig:
        model_actions = {'hello': {'shell': 'echo hello'}, 'web': {'url': 'http://localhost'}}

    monkeypatch.setattr('chatty_commander.app.config.Config', lambda: DummyConfig())

    # Invoke CLI
    monkeypatch.setattr(sys, 'argv', ['cli.py', 'list'])
    from chatty_commander.cli.cli import cli_main  # noqa: E402

    with __import__('unittest').mock.patch('builtins.print') as mock_print:
        cli_main()
        # Should print a header and the command names
        printed = " ".join(str(args[0]) for args, _ in mock_print.call_args_list if args)
        assert 'Available commands' in printed
        assert 'hello' in printed and 'web' in printed


def test_cli_list_json_output(monkeypatch, capsys):
    import json
    import sys
    import types

    sys.modules['openwakeword'] = types.ModuleType('openwakeword')
    mock_model_mod = types.ModuleType('openwakeword.model')
    mock_model_mod.Model = type('Model', (), {})
    sys.modules['openwakeword.model'] = mock_model_mod

    class DummyConfig:
        model_actions = {'cmd1': {'shell': 'echo 1'}, 'cmd2': {'keypress': 'a'}}

    monkeypatch.setattr('chatty_commander.app.config.Config', lambda: DummyConfig())

    monkeypatch.setattr(sys, 'argv', ['cli.py', 'list', '--json'])
    from chatty_commander.cli.cli import cli_main  # noqa: E402

    cli_main()
    captured = capsys.readouterr()
    # Output should be valid JSON array
    data = json.loads(captured.out.strip() or "[]")
    assert isinstance(data, list)
    names = [item.get('name') for item in data]
    assert 'cmd1' in names and 'cmd2' in names


def test_cli_list_empty_config(monkeypatch, capsys):
    import sys
    import types

    sys.modules['openwakeword'] = types.ModuleType('openwakeword')
    mock_model_mod = types.ModuleType('openwakeword.model')
    mock_model_mod.Model = type('Model', (), {})
    sys.modules['openwakeword.model'] = mock_model_mod

    class DummyConfig:
        model_actions = {}

    monkeypatch.setattr('chatty_commander.app.config.Config', lambda: DummyConfig())

    monkeypatch.setattr(sys, 'argv', ['cli.py', 'list'])
    from chatty_commander.cli.cli import cli_main  # noqa: E402

    with __import__('unittest').mock.patch('builtins.print') as mock_print:
        cli_main()
        printed = " ".join(str(args[0]) for args, _ in mock_print.call_args_list if args)
        assert 'No commands configured' in printed


def test_cli_exec_known_command_dry_run(monkeypatch, capsys):
    import sys
    import types

    sys.modules['openwakeword'] = types.ModuleType('openwakeword')
    mock_model_mod = types.ModuleType('openwakeword.model')
    mock_model_mod.Model = type('Model', (), {})
    sys.modules['openwakeword.model'] = mock_model_mod

    class DummyConfig:
        model_actions = {'say': {'shell': 'echo hi'}}

    monkeypatch.setattr('chatty_commander.app.config.Config', lambda: DummyConfig())

    # Dry-run should not invoke executor
    monkeypatch.setattr(sys, 'argv', ['cli.py', 'exec', 'say', '--dry-run'])
    from chatty_commander.cli.cli import cli_main  # noqa: E402

    with __import__('unittest').mock.patch('chatty_commander.cli.cli.CommandExecutor') as mock_exec:
        cli_main()
        assert not mock_exec.called
    captured = capsys.readouterr()
    assert 'DRY RUN' in captured.out and 'say' in captured.out


def test_cli_exec_unknown_command(monkeypatch, capsys):
    import sys
    import types

    import pytest

    sys.modules['openwakeword'] = types.ModuleType('openwakeword')
    mock_model_mod = types.ModuleType('openwakeword.model')
    mock_model_mod.Model = type('Model', (), {})
    sys.modules['openwakeword.model'] = mock_model_mod

    class DummyConfig:
        model_actions = {'known': {'shell': 'echo ok'}}

    monkeypatch.setattr('chatty_commander.app.config.Config', lambda: DummyConfig())

    monkeypatch.setattr(sys, 'argv', ['cli.py', 'exec', 'unknown'])
    from chatty_commander.cli.cli import cli_main  # noqa: E402

    with pytest.raises(SystemExit) as ei:
        cli_main()
    assert ei.value.code == 1
    captured = capsys.readouterr()
    assert 'Unknown command' in captured.err


def test_cli_exec_timeout_flag_passthrough(monkeypatch):
    import sys
    import types

    sys.modules['openwakeword'] = types.ModuleType('openwakeword')
    mock_model_mod = types.ModuleType('openwakeword.model')
    mock_model_mod.Model = type('Model', (), {})
    sys.modules['openwakeword.model'] = mock_model_mod

    class DummyConfig:
        model_actions = {'t': {'shell': 'sleep 5'}}

    monkeypatch.setattr('chatty_commander.app.config.Config', lambda: DummyConfig())

    monkeypatch.setattr(sys, 'argv', ['cli.py', 'exec', 't', '--timeout', '2'])
    # Ensure we call CommandExecutor and pass through timeout; we won't actually sleep in tests
    from chatty_commander.cli.cli import cli_main  # noqa: E402

    with __import__('unittest').mock.patch('chatty_commander.cli.cli.CommandExecutor') as MockExec:
        instance = MockExec.return_value
        cli_main()
        # Expect executor to be asked to run the command; our CLI layer will call execute_command(name)
        instance.execute_command.assert_called_with('t')<|MERGE_RESOLUTION|>--- conflicted
+++ resolved
@@ -58,11 +58,7 @@
 
 def test_cli_set_mode(monkeypatch, capsys):
     monkeypatch.setattr(sys, 'argv', ['cli.py', 'config', '--set-mode', 'mode1', 'option1'])
-<<<<<<< HEAD
     with patch('chatty_commander.cli.cli.ConfigCLI.set_mode'):
-=======
-    with patch('chatty_commander.cli.cli.ConfigCLI.set_mode') as mock_set:
->>>>>>> c3cfcab4
         with pytest.raises(SystemExit):
             cli_main()
         mock_set.assert_not_called()
