--- conflicted
+++ resolved
@@ -16,16 +16,11 @@
     assert c.api_endpoints["home_assistant"] == "http://ha.local/api"
 
 
-<<<<<<< HEAD
-def test_config_general_settings_env_overrides(monkeypatch, tmp_path):
-=======
 def test_config_env_audio_overrides(monkeypatch, tmp_path):
->>>>>>> 4e6f92e6
     cfg_path = tmp_path / "config.json"
     cfg_path.write_text(
         json.dumps(
             {
-<<<<<<< HEAD
                 "general_settings": {
                     "debug_mode": False,
                     "default_state": "idle",
@@ -49,39 +44,4 @@
     assert c.default_state == "computer"
     assert c.inference_framework == "pytorch"
     assert c.start_on_boot is True
-    assert c.check_for_updates is False
-=======
-                "audio_settings": {
-                    "mic_chunk_size": 512,
-                    "sample_rate": 8000,
-                    "audio_format": "int8",
-                }
-            }
-        )
-    )
-
-    monkeypatch.setenv("CHATCOMM_MIC_CHUNK_SIZE", "2048")
-    monkeypatch.setenv("CHATCOMM_SAMPLE_RATE", "44100")
-    monkeypatch.setenv("CHATCOMM_AUDIO_FORMAT", "float32")
-
-    c = Config(config_file=str(cfg_path))
-    c.save_config()
-    assert c.mic_chunk_size == 2048
-    assert c.sample_rate == 44100
-    assert c.audio_format == "float32"
-
-
-def test_config_env_audio_invalid(monkeypatch, tmp_path):
-    cfg_path = tmp_path / "config.json"
-    cfg_path.write_text(
-        json.dumps({"audio_settings": {"mic_chunk_size": 512, "sample_rate": 8000}})
-    )
-
-    monkeypatch.setenv("CHATCOMM_MIC_CHUNK_SIZE", "not-a-number")
-    monkeypatch.setenv("CHATCOMM_SAMPLE_RATE", "-1")
-
-    c = Config(config_file=str(cfg_path))
-    c.save_config()
-    assert c.mic_chunk_size == 512
-    assert c.sample_rate == 8000
->>>>>>> 4e6f92e6
+    assert c.check_for_updates is False