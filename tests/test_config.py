--- conflicted
+++ resolved
@@ -2,14 +2,8 @@
 from unittest.mock import MagicMock, patch
 
 import pytest
-<<<<<<< HEAD
 
 from chatty_commander.app.config import Config
-=======
-from chatty_commander.app.config import Config
-from chatty_commander.tools.builder import build_openapi_schema
-from jsonschema import ValidationError, validate
->>>>>>> c3cfcab4
 
 
 @pytest.fixture
