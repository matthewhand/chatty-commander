#!/usr/bin/env python3
"""
test_web_mode.py

Comprehensive test script for validating web mode functionality.
Tests FastAPI endpoints, WebSocket connections, and frontend integration.
"""

import asyncio
import json
import logging
import os
from unittest.mock import MagicMock, patch

import pytest
import requests
import websockets
<<<<<<< HEAD
from fastapi import FastAPI
=======
>>>>>>> bd5fd04a
from fastapi.testclient import TestClient
from starlette.websockets import WebSocketDisconnect

from chatty_commander.app.command_executor import CommandExecutor
from chatty_commander.app.config import Config
from chatty_commander.app.model_manager import ModelManager
from chatty_commander.app.state_manager import StateManager
from chatty_commander.web.web_mode import WebModeServer

from config import Config

# Configure logging
logging.basicConfig(level=logging.INFO)
logger = logging.getLogger(__name__)


class DummyConfig(Config):
    def __init__(self):
        self.general_models_path = "models-idle"
        self.system_models_path = "models-computer"
        self.chat_models_path = "models-chatty"
        self.config = {"model_actions": {}}
        self.auth = {"enabled": True, "api_key": "secret", "allowed_origins": ["*"]}
        self.advisors = {"enabled": False}


def create_server(*, no_auth: bool) -> WebModeServer:
    with patch('chatty_commander.advisors.providers.build_provider_safe') as mock_build_provider:
        mock_provider = MagicMock()
        mock_provider.model = "test-model"
        mock_provider.api_mode = "completion"
        mock_build_provider.return_value = mock_provider
        cfg = DummyConfig()
        sm = StateManager()
        mm = ModelManager(cfg)
        ce = CommandExecutor(cfg, mm, sm)
        return WebModeServer(cfg, sm, mm, ce, no_auth=no_auth)


def test_status_authentication():
    server = create_server(no_auth=False)
    client = TestClient(server.app)

    resp = client.get("/api/v1/status")
    assert resp.status_code == 401

    resp = client.get("/api/v1/status", headers={"X-API-Key": "secret"})
    assert resp.status_code == 200
<<<<<<< HEAD


def test_status_no_auth():
    server = create_server(no_auth=True)
    client = TestClient(server.app)
    assert client.get("/api/v1/status").status_code == 200


def test_websocket_authentication():
    server = create_server(no_auth=False)
    client = TestClient(server.app)
    try:
        with client.websocket_connect("/ws") as ws:
            with pytest.raises(WebSocketDisconnect):
                ws.receive_json()
    except WebSocketDisconnect:
        pass
    with client.websocket_connect("/ws", headers={"X-API-Key": "secret"}) as ws:
        data = ws.receive_json()
        assert data["type"] == "connection_established"
=======
    assert resp.json()["ok"] is True


def test_run_uses_config_when_no_overrides():
    cfg = MagicMock()
    cfg.web_server = {"host": "x", "port": 9, "auth_enabled": True}
    state_manager = MagicMock()
    state_manager.add_state_change_callback = MagicMock()
    model_manager = MagicMock()
    command_executor = MagicMock()
    server = WebModeServer(cfg, state_manager, model_manager, command_executor)

    with (
        patch.dict(os.environ, {}, clear=True),
        patch("chatty_commander.web.web_mode.uvicorn.run") as mock_run,
    ):
        server.run()
        mock_run.assert_called_once()
        _args, kwargs = mock_run.call_args
        assert kwargs["host"] == "x"
        assert kwargs["port"] == 9
>>>>>>> bd5fd04a


class WebModeValidator:
    """Validates web mode functionality including API endpoints and WebSocket connections."""

    def __init__(self, base_url: str = "http://localhost:8100") -> None:
        self.base_url = base_url
        self.ws_url = base_url.replace("http", "ws") + "/ws"
        self.session = requests.Session()
        self.test_results: dict[str, bool] = {}

    def test_server_health(self) -> bool:
        """Test if the server is running and responsive."""
        try:
            response = self.session.get(f"{self.base_url}/api/v1/status", timeout=5)
            success = response.status_code == 200
            if success:
                logger.info("✅ Server health check passed")
            else:
                logger.error(f"❌ Server health check failed: {response.status_code}")
            return success
        except Exception as e:
            logger.error(f"❌ Server health check failed: {e}")
            return False

    def test_api_endpoints(self) -> bool:
        """Test all API endpoints for proper responses."""
        endpoints = [
            ("/api/v1/status", "GET"),
            ("/api/v1/config", "GET"),
            ("/api/v1/state", "GET"),
        ]

        all_passed = True
        for endpoint, method in endpoints:
            try:
                if method == "GET":
                    response = self.session.get(f"{self.base_url}{endpoint}", timeout=5)

                if response.status_code == 200:
                    logger.info(f"✅ {method} {endpoint} - Status: {response.status_code}")
                    # Validate JSON response
                    try:
                        data = response.json()
                        logger.info(
                            f"   Response keys: {list(data.keys()) if isinstance(data, dict) else 'Non-dict response'}"
                        )
                    except json.JSONDecodeError:
                        logger.warning(f"   Non-JSON response for {endpoint}")
                else:
                    logger.error(f"❌ {method} {endpoint} - Status: {response.status_code}")
                    all_passed = False

            except Exception as e:
                logger.error(f"❌ {method} {endpoint} - Error: {e}")
                all_passed = False

        return all_passed

    def test_command_endpoint(self) -> bool:
        """Test the command execution endpoint."""
        try:
            # Test with a safe command
            test_command = {"command": "test_command"}
            response = self.session.post(
                f"{self.base_url}/api/v1/command", json=test_command, timeout=5
            )

            # We expect this to fail gracefully since test_command doesn't exist
            if response.status_code in [400, 404, 422]:  # Expected error codes
                logger.info(
                    f"✅ POST /api/v1/command - Proper error handling: {response.status_code}"
                )
                return True
            elif response.status_code == 200:
                logger.info(f"✅ POST /api/v1/command - Success: {response.status_code}")
                return True
            else:
                logger.error(f"❌ POST /api/v1/command - Unexpected status: {response.status_code}")
                return False

        except Exception as e:
            logger.error(f"❌ POST /api/v1/command - Error: {e}")
            return False

    async def test_websocket_connection(self) -> bool:
        """Test WebSocket connection and message handling."""
        try:
            async with websockets.connect(self.ws_url) as websocket:
                logger.info("✅ WebSocket connection established")

                # Send a test message
                test_message = {"type": "ping", "data": "test"}
                await websocket.send(json.dumps(test_message))
                logger.info("✅ WebSocket message sent")

                # Try to receive a response (with timeout)
                try:
                    response = await asyncio.wait_for(websocket.recv(), timeout=2.0)
                    logger.info(f"✅ WebSocket response received: {response[:100]}...")
                except TimeoutError:
                    logger.info("✅ WebSocket connection stable (no immediate response expected)")

                return True

        except Exception as e:
            logger.error(f"❌ WebSocket test failed: {e}")
            return False

    def test_static_files(self) -> bool:
        """Test that static files are served correctly."""
        try:
            # Test main index.html
            response = self.session.get(f"{self.base_url}/", timeout=5)
            if (
                response.status_code == 200
                and "html" in response.headers.get("content-type", "").lower()
            ):
                logger.info("✅ Static file serving - index.html")
                return True
            else:
                logger.error(f"❌ Static file serving failed: {response.status_code}")
                return False

        except Exception as e:
            logger.error(f"❌ Static file test failed: {e}")
            return False

    def test_cors_headers(self) -> bool:
        """Test CORS headers for frontend compatibility."""
        try:
            response = self.session.options(f"{self.base_url}/api/v1/status")
            cors_headers = {
                "access-control-allow-origin": response.headers.get("access-control-allow-origin"),
                "access-control-allow-methods": response.headers.get(
                    "access-control-allow-methods"
                ),
                "access-control-allow-headers": response.headers.get(
                    "access-control-allow-headers"
                ),
            }

            if any(cors_headers.values()):
                logger.info("✅ CORS headers present")
                for header, value in cors_headers.items():
                    if value:
                        logger.info(f"   {header}: {value}")
                return True
            else:
                logger.warning("⚠️  No CORS headers found (may cause frontend issues)")
                return False

        except Exception as e:
            logger.error(f"❌ CORS test failed: {e}")
            return False

    async def run_all_tests(self) -> dict[str, bool]:
        """Run all web mode tests and return results."""
        logger.info("🚀 Starting Web Mode Validation Tests")
        logger.info(f"Testing server at: {self.base_url}")

        # Basic connectivity
        self.test_results["server_health"] = self.test_server_health()

        if not self.test_results["server_health"]:
            logger.error("❌ Server not accessible. Skipping remaining tests.")
            return self.test_results

        # API tests
        self.test_results["api_endpoints"] = self.test_api_endpoints()
        self.test_results["command_endpoint"] = self.test_command_endpoint()

        # WebSocket tests
        self.test_results["websocket"] = await self.test_websocket_connection()

        # Frontend tests
        self.test_results["static_files"] = self.test_static_files()
        self.test_results["cors_headers"] = self.test_cors_headers()

        return self.test_results

    def print_summary(self) -> None:
        """Print a summary of test results."""
        logger.info("\n📊 Web Mode Test Summary:")
        passed = sum(1 for result in self.test_results.values() if result)
        total = len(self.test_results)

        for test_name, result in self.test_results.items():
            status = "✅ PASS" if result else "❌ FAIL"
            logger.info(f"   {test_name}: {status}")

        logger.info(f"\n🎯 Overall: {passed}/{total} tests passed")

        if passed == total:
            logger.info("🎉 All web mode tests passed! The application is ready for use.")
        else:
            logger.warning(f"⚠️  {total - passed} test(s) failed. Please check the logs above.")


async def main():
    """Main test execution function."""
    validator = WebModeValidator()

    # Wait a moment for server to be ready
    logger.info("Waiting 2 seconds for server to be ready...")
    await asyncio.sleep(2)

    results = await validator.run_all_tests()
    validator.print_summary()

    # Return exit code based on results
    all_passed = all(results.values())
    return 0 if all_passed else 1


if __name__ == "__main__":
    exit_code = asyncio.run(main())
    exit(exit_code)<|MERGE_RESOLUTION|>--- conflicted
+++ resolved
@@ -15,18 +15,8 @@
 import pytest
 import requests
 import websockets
-<<<<<<< HEAD
-from fastapi import FastAPI
-=======
->>>>>>> bd5fd04a
 from fastapi.testclient import TestClient
-from starlette.websockets import WebSocketDisconnect
-
-from chatty_commander.app.command_executor import CommandExecutor
-from chatty_commander.app.config import Config
-from chatty_commander.app.model_manager import ModelManager
-from chatty_commander.app.state_manager import StateManager
-from chatty_commander.web.web_mode import WebModeServer
+from web_mode import WebModeServer
 
 from config import Config
 
@@ -35,60 +25,34 @@
 logger = logging.getLogger(__name__)
 
 
-class DummyConfig(Config):
-    def __init__(self):
-        self.general_models_path = "models-idle"
-        self.system_models_path = "models-computer"
-        self.chat_models_path = "models-chatty"
-        self.config = {"model_actions": {}}
-        self.auth = {"enabled": True, "api_key": "secret", "allowed_origins": ["*"]}
-        self.advisors = {"enabled": False}
-
-
-def create_server(*, no_auth: bool) -> WebModeServer:
-    with patch('chatty_commander.advisors.providers.build_provider_safe') as mock_build_provider:
-        mock_provider = MagicMock()
-        mock_provider.model = "test-model"
-        mock_provider.api_mode = "completion"
-        mock_build_provider.return_value = mock_provider
-        cfg = DummyConfig()
-        sm = StateManager()
-        mm = ModelManager(cfg)
-        ce = CommandExecutor(cfg, mm, sm)
-        return WebModeServer(cfg, sm, mm, ce, no_auth=no_auth)
-
-
-def test_status_authentication():
-    server = create_server(no_auth=False)
-    client = TestClient(server.app)
-
-    resp = client.get("/api/v1/status")
+@pytest.fixture
+def auth_client():
+    cfg = Config()
+    cfg.advisors = {"enabled": True, "bridge": {"token": "secret"}}
+    state_manager = MagicMock()
+    state_manager.current_state = "idle"
+    state_manager.get_active_models.return_value = []
+    state_manager.add_state_change_callback = MagicMock()
+    model_manager = MagicMock()
+    command_executor = MagicMock()
+    with patch("chatty_commander.web.web_mode.AdvisorsService") as svc:
+        reply = MagicMock()
+        reply.reply = "hi"
+        svc.return_value.handle_message.return_value = reply
+        server = WebModeServer(cfg, state_manager, model_manager, command_executor)
+    return TestClient(server.app)
+
+
+def test_bridge_event_requires_token(auth_client):
+    event = {"platform": "p", "channel": "c", "user": "u", "text": "hi"}
+    resp = auth_client.post("/bridge/event", json=event)
     assert resp.status_code == 401
 
-    resp = client.get("/api/v1/status", headers={"X-API-Key": "secret"})
+
+def test_bridge_event_with_token(auth_client):
+    event = {"platform": "p", "channel": "c", "user": "u", "text": "hi"}
+    resp = auth_client.post("/bridge/event", json=event, headers={"X-Bridge-Token": "secret"})
     assert resp.status_code == 200
-<<<<<<< HEAD
-
-
-def test_status_no_auth():
-    server = create_server(no_auth=True)
-    client = TestClient(server.app)
-    assert client.get("/api/v1/status").status_code == 200
-
-
-def test_websocket_authentication():
-    server = create_server(no_auth=False)
-    client = TestClient(server.app)
-    try:
-        with client.websocket_connect("/ws") as ws:
-            with pytest.raises(WebSocketDisconnect):
-                ws.receive_json()
-    except WebSocketDisconnect:
-        pass
-    with client.websocket_connect("/ws", headers={"X-API-Key": "secret"}) as ws:
-        data = ws.receive_json()
-        assert data["type"] == "connection_established"
-=======
     assert resp.json()["ok"] is True
 
 
@@ -110,7 +74,6 @@
         _args, kwargs = mock_run.call_args
         assert kwargs["host"] == "x"
         assert kwargs["port"] == 9
->>>>>>> bd5fd04a
 
 
 class WebModeValidator:
