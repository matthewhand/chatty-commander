--- conflicted
+++ resolved
@@ -13,18 +13,10 @@
 from unittest.mock import MagicMock, patch
 
 import pytest
-<<<<<<< HEAD
 from fastapi.testclient import TestClient
 
 from chatty_commander.app.config import Config
 from chatty_commander.web.web_mode import WebModeServer
-=======
-import requests
-import websockets
-from config import Config
-from fastapi.testclient import TestClient
-from web_mode import WebModeServer
->>>>>>> c3cfcab4
 
 # Configure logging
 logging.basicConfig(level=logging.INFO)
