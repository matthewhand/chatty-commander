import asyncio
import os
import sys
import tempfile
from pathlib import Path

sys.path.append(os.path.dirname(os.path.dirname(os.path.abspath(__file__))))
import unittest
from unittest.mock import AsyncMock, MagicMock, patch

<<<<<<< HEAD
from chatty_commander.app.model_manager import ModelManager
from chatty_commander.app.config import Config
=======
from chatty_commander.app.config import Config
from chatty_commander.app.model_manager import ModelManager
>>>>>>> c3cfcab4


class TestModelLoading(unittest.TestCase):
    def setUp(self):
        """Setup configuration and model manager for testing."""
<<<<<<< HEAD
        self._model_patch = patch('chatty_commander.app.model_manager.Model', MagicMock)
        self._model_patch.start()
        self.addCleanup(self._model_patch.stop)
=======
        self._get_patchable_model_class_patch = patch()
        self._get_patchable_model_class_patch.start()
>>>>>>> c3cfcab4
        self.config = Config()
        self.model_manager = ModelManager(self.config)

    def test_model_load(self):
        """Test if models are loaded correctly from all directories."""
        asyncio.run(self.model_manager.reload_models('idle'))
        self.assertGreater(
            len(self.model_manager.models['general']), 0, "General models should be loaded."
        )
        asyncio.run(self.model_manager.reload_models('computer'))
        self.assertGreater(
            len(self.model_manager.models['system']), 0, "System models should be loaded."
        )
        asyncio.run(self.model_manager.reload_models('chatty'))
        self.assertGreater(
            len(self.model_manager.models['chat']), 0, "Chat models should be loaded."
        )

    def test_model_types(self):
        """Ensure that models loaded are instances of the expected class."""
        asyncio.run(self.model_manager.reload_models('idle'))
        self.assertGreater(
            len(self.model_manager.models['general']), 0, "No general models loaded for type test."
        )
        for model_category in self.model_manager.models.values():
            for model in model_category.values():
                self.assertIsInstance(
                    model, MagicMock, "Loaded models must be instances of MagicMock."
                )

    def test_invalid_model_path(self):
        """Test loading models from an invalid path should handle errors gracefully."""
        original_path = self.config.general_models_path
        self.config.general_models_path = "invalid/path/to/models"
        self.model_manager.model_paths['general'] = self.config.general_models_path
        asyncio.run(self.model_manager.reload_models('idle'))  # Should log error but not raise
        self.assertEqual(len(self.model_manager.models['general']), 0)
        self.config.general_models_path = original_path
        self.model_manager.model_paths['general'] = original_path

    def test_load_model_set_error(self):
        """Test error handling in load_model_set."""
        with (
            patch('os.path.exists', return_value=True),
            patch('os.listdir', return_value=['invalid.onnx']),
<<<<<<< HEAD
            patch('chatty_commander.app.model_manager.Model', side_effect=Exception('Load error')),
=======
>>>>>>> c3cfcab4
        ):
            models = self.model_manager.load_model_set('dummy_path')
            self.assertEqual(len(models), 0)

    def test_listen_for_commands_detect(self):
        """Test listen_for_commands when a command is detected."""
        self.model_manager.active_models = {'cmd1': 'model1', 'cmd2': 'model2'}
        with (
            patch('random.random', return_value=0.01),
            patch('random.choice', return_value='cmd1'),
            patch('asyncio.sleep', new_callable=AsyncMock),
        ):
            result = asyncio.run(self.model_manager.listen_for_commands())
            self.assertEqual(result, 'cmd1')

    def test_listen_for_commands_no_detect(self):
        """Test listen_for_commands when no command is detected."""
        self.model_manager.active_models = {'cmd1': 'model1'}
        with (
            patch('random.random', return_value=0.1),
            patch('asyncio.sleep', new_callable=AsyncMock),
        ):
            result = asyncio.run(self.model_manager.listen_for_commands())
            self.assertIsNone(result)

    def test_get_models(self):
        """Test get_models method."""
        self.model_manager.models['test'] = {'model1': 'instance'}
        result = self.model_manager.get_models('test')
        self.assertEqual(result, {'model1': 'instance'})
        self.assertEqual(self.model_manager.get_models('nonexistent'), {})

    def tearDown(self):
        self._get_patchable_model_class_patch.stop()

    def test_repr(self):
        """Test __repr__ method."""
        self.model_manager.models = {'general': {'a': 1, 'b': 2}, 'system': {}, 'chat': {'c': 3}}
        self.assertEqual(repr(self.model_manager), '<ModelManager(general=2, system=0, chat=1)>')

    def test_hot_reload(self):
        general = Path(tempfile.mkdtemp())
        system = Path(tempfile.mkdtemp())
        chat = Path(tempfile.mkdtemp())
        self.config.general_models_path = str(general)
        self.config.system_models_path = str(system)
        self.config.chat_models_path = str(chat)
        mm = ModelManager(self.config)

        async def run():
            await mm.start_watching()
            (general / 'new.onnx').write_text('')
            await asyncio.sleep(0.2)
            self.assertIn('new', mm.models['general'])
            await mm.stop_watching()

        asyncio.run(run())


if __name__ == '__main__':
    unittest.main()<|MERGE_RESOLUTION|>--- conflicted
+++ resolved
@@ -8,26 +8,16 @@
 import unittest
 from unittest.mock import AsyncMock, MagicMock, patch
 
-<<<<<<< HEAD
 from chatty_commander.app.model_manager import ModelManager
 from chatty_commander.app.config import Config
-=======
-from chatty_commander.app.config import Config
-from chatty_commander.app.model_manager import ModelManager
->>>>>>> c3cfcab4
 
 
 class TestModelLoading(unittest.TestCase):
     def setUp(self):
         """Setup configuration and model manager for testing."""
-<<<<<<< HEAD
         self._model_patch = patch('chatty_commander.app.model_manager.Model', MagicMock)
         self._model_patch.start()
         self.addCleanup(self._model_patch.stop)
-=======
-        self._get_patchable_model_class_patch = patch()
-        self._get_patchable_model_class_patch.start()
->>>>>>> c3cfcab4
         self.config = Config()
         self.model_manager = ModelManager(self.config)
 
@@ -73,10 +63,7 @@
         with (
             patch('os.path.exists', return_value=True),
             patch('os.listdir', return_value=['invalid.onnx']),
-<<<<<<< HEAD
             patch('chatty_commander.app.model_manager.Model', side_effect=Exception('Load error')),
-=======
->>>>>>> c3cfcab4
         ):
             models = self.model_manager.load_model_set('dummy_path')
             self.assertEqual(len(models), 0)
