--- conflicted
+++ resolved
@@ -8,26 +8,17 @@
 import unittest
 from unittest.mock import AsyncMock, MagicMock, patch
 
-<<<<<<< HEAD
 from chatty_commander.app.model_manager import ModelManager
 from chatty_commander.app.config import Config
-=======
-from chatty_commander.app.config import Config
-from chatty_commander.app.model_manager import ModelManager
->>>>>>> c3cfcab4
 
 
 class TestModelLoading(unittest.TestCase):
     def setUp(self):
         """Setup configuration and model manager for testing."""
-<<<<<<< HEAD
         self._get_patchable_model_class_patch = patch(
             'chatty_commander.app.model_manager._get_patchable_model_class',
             return_value=MagicMock,
         )
-=======
-        self._get_patchable_model_class_patch = patch()
->>>>>>> c3cfcab4
         self._get_patchable_model_class_patch.start()
         self.config = Config()
         self.model_manager = ModelManager(self.config)
@@ -74,10 +65,7 @@
         with (
             patch('os.path.exists', return_value=True),
             patch('os.listdir', return_value=['invalid.onnx']),
-<<<<<<< HEAD
             patch('chatty_commander.app.model_manager._get_patchable_model_class', side_effect=Exception('Load error')),
-=======
->>>>>>> c3cfcab4
         ):
             models = self.model_manager.load_model_set('dummy_path')
             self.assertEqual(len(models), 0)
