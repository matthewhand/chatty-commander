--- conflicted
+++ resolved
@@ -18,11 +18,7 @@
         def _dummy_config_ctor():
             return DummyConfigDirect(actions)
 
-<<<<<<< HEAD
         # Patch where cli imports Config inside functions: config.Config
-=======
-        # Patch where cli imports Config inside functions: chatty_commander.app.config.Config
->>>>>>> c3cfcab4
         import chatty_commander.app.config as config_module
 
         monkeypatch.setattr(
