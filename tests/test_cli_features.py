import io
import json
import sys

import pytest

from chatty_commander.cli.cli import cli_main


class DummyConfigDirect:
    def __init__(self, actions):
        # Intentionally set instance attribute so cli resolution uses __dict__ directly
        self.model_actions = actions


@pytest.fixture
def replace_config_with_dummy(monkeypatch):
    def _factory(actions):
        def _dummy_config_ctor():
            return DummyConfigDirect(actions)

        # Patch where cli imports Config inside functions: config.Config
        import chatty_commander.app.config as config_module

        monkeypatch.setattr(
            config_module, "Config", staticmethod(lambda: DummyConfigDirect(actions))
        )

        return _dummy_config_ctor

    return _factory


def run_cli_main_with_args(args_list, monkeypatch):
    # Simulate CLI invocation by patching sys.argv
    monkeypatch.setattr(sys, "argv", ["chatty-commander"] + args_list)
    # Capture stdout/stderr
    stdout = io.StringIO()
    stderr = io.StringIO()
    monkeypatch.setattr(sys, "stdout", stdout)
    monkeypatch.setattr(sys, "stderr", stderr)
    try:
        cli_main()
        code = 0
    except SystemExit as e:
        code = int(e.code) if e.code is not None else 0
    return code, stdout.getvalue(), stderr.getvalue()


def test_cli_list_respects_monkeypatched_config_text(monkeypatch, replace_config_with_dummy):
    actions = {
        "hello": {"shell": {"cmd": "echo hello"}},
        "web": {"url": {"url": "https://example.com"}},
    }
    replace_config_with_dummy(actions)
    code, out, err = run_cli_main_with_args(["list"], monkeypatch)
    assert code == 0
    # Expected header and sorted names
    lines = [ln.rstrip() for ln in out.strip().splitlines()]
    assert lines[0] == "Available commands:"
    # ensure both names present
    assert "- hello" in lines
    assert "- web" in lines
    # stderr empty
    assert err == ""


def test_cli_list_respects_monkeypatched_config_json(monkeypatch, replace_config_with_dummy):
    actions = {
        "cmd1": {"shell": {"cmd": "true"}},
        "cmd2": {"url": {"url": "https://x"}},
    }
    replace_config_with_dummy(actions)
    code, out, err = run_cli_main_with_args(["list", "--json"], monkeypatch)
    assert code == 0
    data = json.loads(out.strip())
    # Expect list of dicts with name and type keys
    names = {d["name"] for d in data}
    types = {d["type"] for d in data}
    assert names == {"cmd1", "cmd2"}
    assert "shell" in types and "url" in types
    assert err == ""


def test_cli_list_empty_config(monkeypatch, replace_config_with_dummy):
    replace_config_with_dummy({})
    code, out, err = run_cli_main_with_args(["list"], monkeypatch)
    assert code == 0
    assert out.strip() == "No commands configured."
    assert err == ""


def test_cli_exec_unknown_command_exit_and_stderr(monkeypatch, replace_config_with_dummy):
    replace_config_with_dummy({"known": {"shell": {"cmd": "echo ok"}}})
    code, out, err = run_cli_main_with_args(["exec", "missing"], monkeypatch)
    # unknown should exit with code 1 and write to stderr
    assert code == 1
    assert out == ""
    assert "Unknown command: missing" in err


def test_cli_exec_known_command_dry_run(monkeypatch, replace_config_with_dummy):
    actions = {"hello": {"shell": {"cmd": "echo hi"}}}
    replace_config_with_dummy(actions)
    code, out, err = run_cli_main_with_args(["exec", "hello", "--dry-run"], monkeypatch)
    assert code == 0
    assert "DRY RUN: would execute command 'hello'" in out
    assert err == ""


def test_cli_exec_invokes_executor(monkeypatch, replace_config_with_dummy):
    actions = {"hello": {"shell": {"cmd": "echo hi"}}}
    replace_config_with_dummy(actions)

    called = {"count": 0, "last": None}

    class FakeExecutor:
        def __init__(self, cfg, a, b):
            self.cfg = cfg

        def execute_command(self, name):
            called["count"] += 1
            called["last"] = name

    monkeypatch.setattr('chatty_commander.cli.cli.CommandExecutor', FakeExecutor)

    code, out, err = run_cli_main_with_args(["exec", "hello"], monkeypatch)
    assert code == 0
    assert called["count"] == 1
    assert called["last"] == "hello"
    assert err == ""


def test_cli_exec_timeout_flag_passthrough_no_error(monkeypatch, replace_config_with_dummy):
    # The timeout flag is accepted by CLI; per-command handling occurs inside executor.
    actions = {"hello": {"shell": {"cmd": "sleep 0"}}}
    replace_config_with_dummy(actions)

    class NoopExecutor:
        def __init__(self, cfg, a, b):
            pass

        def execute_command(self, name):
            return

<<<<<<< HEAD
    monkeypatch.setattr(
        'chatty_commander.app.command_executor.CommandExecutor', NoopExecutor
    )
=======
    monkeypatch.setattr('chatty_commander.app.command_executor.CommandExecutor', NoopExecutor)
>>>>>>> 8f48e51c

    code, out, err = run_cli_main_with_args(["exec", "hello", "--timeout", "5"], monkeypatch)
    assert code == 0
    # No specific stdout expected in non-dry-run success
    assert err == ""<|MERGE_RESOLUTION|>--- conflicted
+++ resolved
@@ -143,13 +143,7 @@
         def execute_command(self, name):
             return
 
-<<<<<<< HEAD
-    monkeypatch.setattr(
-        'chatty_commander.app.command_executor.CommandExecutor', NoopExecutor
-    )
-=======
     monkeypatch.setattr('chatty_commander.app.command_executor.CommandExecutor', NoopExecutor)
->>>>>>> 8f48e51c
 
     code, out, err = run_cli_main_with_args(["exec", "hello", "--timeout", "5"], monkeypatch)
     assert code == 0
