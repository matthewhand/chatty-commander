--- conflicted
+++ resolved
@@ -142,11 +142,7 @@
         def execute_command(self, name):
             return
 
-<<<<<<< HEAD
     monkeypatch.setattr('chatty_commander.app.command_executor.CommandExecutor', NoopExecutor)
-=======
-    monkeypatch.setattr('chatty_commander.cli.cli.CommandExecutor', NoopExecutor)
->>>>>>> c3cfcab4
 
     code, out, err = run_cli_main_with_args(["exec", "hello", "--timeout", "5"], monkeypatch)
     assert code == 0
