# MIT License
#
# Copyright (c) 2024 mhand
#
# Permission is hereby granted, free of charge, to any person obtaining a copy
# of this software and associated documentation files (the "Software"), to deal
# in the Software without restriction, including without limitation the rights
# to use, copy, modify, merge, publish, distribute, sublicense, and/or sell
# copies of the Software, and to permit persons to whom the Software is
# furnished to do so, subject to the following conditions:
#
# The above copyright notice and this permission notice shall be included in all
# copies or substantial portions of the Software.
#
# THE SOFTWARE IS PROVIDED "AS IS", WITHOUT WARRANTY OF ANY KIND, EXPRESS OR
# IMPLIED, INCLUDING BUT NOT LIMITED TO THE WARRANTIES OF MERCHANTABILITY,
# FITNESS FOR A PARTICULAR PURPOSE AND NONINFRINGEMENT. IN NO EVENT SHALL THE
# AUTHORS OR COPYRIGHT HOLDERS BE LIABLE FOR ANY CLAIM, DAMAGES OR OTHER
# LIABILITY, WHETHER IN AN ACTION OF CONTRACT, TORT OR OTHERWISE, ARISING FROM,
# OUT OF OR IN CONNECTION WITH THE SOFTWARE OR THE USE OR OTHER DEALINGS IN THE
# SOFTWARE.

"""
Comprehensive System Testing Script for ChattyCommander

This script tests all application modes, CLI commands, configuration management,
and system functions. It serves as both a testing framework and documentation
of expected outputs.
"""

import argparse
import json
import os
import subprocess
import sys
import types
from datetime import datetime

from chatty_commander.app.command_executor import (
    CommandExecutor,
)
from chatty_commander.app.config import (
    Config,
)
from chatty_commander.app.model_manager import (
    ModelManager,
)
from chatty_commander.app.state_manager import (
    StateManager,
)

# Patch sys.modules to mock openwakeword and openwakeword.model for test imports
sys.modules["openwakeword"] = types.ModuleType("openwakeword")
mock_model_mod = types.ModuleType("openwakeword.model")
mock_model_mod.Model = type("Model", (), {})
sys.modules["openwakeword.model"] = mock_model_mod
<<<<<<< HEAD
=======
    states  - Test state transitions only
    system  - Test system management only
    gui     - Test GUI functionality only
"""
>>>>>>> 226ae0a7

# Add project root to path (parent of tests dir)
ROOT_DIR = os.path.abspath(os.path.join(os.path.dirname(__file__), ".."))
if ROOT_DIR not in sys.path:
    sys.path.insert(0, ROOT_DIR)


class SystemTester:
    def __init__(self, verbose=False, output_file=None):
        self.verbose = verbose
        self.output_file = output_file
        self.test_results = []
        self.start_time = datetime.now()

        # Backup original config
        self.backup_config()

        print(f"\n{'=' * 60}")
        print("ChattyCommander System Testing Suite")
        print(f"Started at: {self.start_time.strftime('%Y-%m-%d %H:%M:%S')}")
        print(f"{'=' * 60}\n")

    def backup_config(self):
        """Backup original configuration before testing"""
        if os.path.exists("config.json"):
            import shutil

            shutil.copy("config.json", "config.json.backup")
            self.log("✓ Configuration backed up")

    def restore_config(self):
        """Restore original configuration after testing"""
        if os.path.exists("config.json.backup"):
            import shutil

            shutil.move("config.json.backup", "config.json")
            self.log("✓ Configuration restored")

    def log(self, message, test_name=None, status=None):
        """Log test results and optionally print to console"""
        timestamp = datetime.now().strftime("%H:%M:%S")
        log_entry = {
            "timestamp": timestamp,
            "test_name": test_name,
            "message": message,
            "status": status,
        }
        self.test_results.append(log_entry)

        if self.verbose or status in ["FAIL", "ERROR"]:
            status_prefix = f"[{status}] " if status else ""
            print(f"[{timestamp}] {status_prefix}{message}")

    def run_command(self, cmd, expected_exit_code=0, timeout=30):
        """Run a command and return result"""
        try:
            result = subprocess.run(
                cmd, shell=True, capture_output=True, text=True, timeout=timeout
            )

            success = result.returncode == expected_exit_code
            return {
                "success": success,
                "returncode": result.returncode,
                "stdout": result.stdout,
                "stderr": result.stderr,
                "cmd": cmd,
            }
        except subprocess.TimeoutExpired:
            return {
                "success": False,
                "returncode": -1,
                "stdout": "",
                "stderr": f"Command timed out after {timeout}s",
                "cmd": cmd,
            }
        except Exception as e:
            return {
                "success": False,
                "returncode": -1,
                "stdout": "",
                "stderr": str(e),
                "cmd": cmd,
            }

    def test_cli_help(self):
        """Test CLI help functionality"""
        self.log("Testing CLI help commands...", "CLI Help")

        tests = [
            ("chatty --help", "Main help"),
            ("chatty run --help", "Run command help"),
            ("chatty gui --help", "GUI command help"),
            ("chatty config --help", "Config command help"),
            ("chatty system --help", "System command help"),
            ("chatty system start-on-boot --help", "Start-on-boot help"),
            ("chatty system updates --help", "Updates help"),
        ]

        for cmd, desc in tests:
            result = self.run_command(cmd)
            if result["success"] and "usage:" in result["stdout"]:
                self.log(f"✓ {desc}: Help displayed correctly", "CLI Help", "PASS")
            else:
                self.log(f"✗ {desc}: {result['stderr']}", "CLI Help", "FAIL")

    def test_config_management(self):
        """Test configuration management"""
        self.log("Testing configuration management...", "Config Management")

        # Test config listing
        result = self.run_command("chatty config --list")
        if result["success"]:
            self.log("✓ Config listing works", "Config Management", "PASS")
        else:
            self.log(
                f"✗ Config listing failed: {result['stderr']}",
                "Config Management",
                "FAIL",
            )

        # Test setting model action
        result = self.run_command(
            "chatty config --set-model-action test_model test_action"
        )
        if result["success"]:
            self.log("✓ Model action setting works", "Config Management", "PASS")
        else:
            # Acceptable failure if error message is correct
            if "Invalid model name" in result["stderr"]:
                self.log(
                    "✓ Model action setting fails as expected for invalid model name",
                    "Config Management",
                    "PASS",
                )
            else:
                self.log(
                    f"✗ Model action setting failed with unexpected error: {result['stderr']}",
                    "Config Management",
                    "FAIL",
                )

        # Test setting state model
        result = self.run_command(
            'chatty config --set-state-model test_state "model1,model2"'
        )
        if result["success"]:
            self.log("✓ State model setting works", "Config Management", "PASS")
        else:
            # Acceptable failure if error message is correct
            if "Invalid state" in result["stderr"]:
                self.log(
                    "✓ State model setting fails as expected for invalid state",
                    "Config Management",
                    "PASS",
                )
            else:
                self.log(
                    f"✗ State model setting failed with unexpected error: {result['stderr']}",
                    "Config Management",
                    "FAIL",
                )

    def test_system_management(self):
        """Test system management commands"""
        self.log("Testing system management...", "System Management")

        # Test start-on-boot status
        result = self.run_command("chatty system start-on-boot status")
        if result["success"]:
            self.log("✓ Start-on-boot status check works", "System Management", "PASS")
        else:
            self.log(
                f"✗ Start-on-boot status failed: {result['stderr']}",
                "System Management",
                "FAIL",
            )

        # Test enabling start-on-boot
        result = self.run_command("chatty system start-on-boot enable")
        if result["success"]:
            self.log("✓ Start-on-boot enable works", "System Management", "PASS")
        else:
            self.log(
                f"✗ Start-on-boot enable failed: {result['stderr']}",
                "System Management",
                "FAIL",
            )

        # Test disabling start-on-boot
        result = self.run_command("chatty system start-on-boot disable")
        if result["success"]:
            self.log("✓ Start-on-boot disable works", "System Management", "PASS")
        else:
            self.log(
                f"✗ Start-on-boot disable failed: {result['stderr']}",
                "System Management",
                "FAIL",
            )

        # Test update checking
        result = self.run_command("chatty system updates check")
        if result["success"]:
            self.log("✓ Update checking works", "System Management", "PASS")
        else:
            self.log(
                f"✗ Update checking failed: {result['stderr']}",
                "System Management",
                "FAIL",
            )

        # Test auto-update settings
        result = self.run_command("chatty system updates enable-auto")
        if result["success"]:
            self.log("✓ Auto-update enable works", "System Management", "PASS")
        else:
            self.log(
                f"✗ Auto-update enable failed: {result['stderr']}",
                "System Management",
                "FAIL",
            )

        result = self.run_command("chatty system updates disable-auto")
        if result["success"]:
            self.log("✓ Auto-update disable works", "System Management", "PASS")
        else:
            self.log(
                f"✗ Auto-update disable failed: {result['stderr']}",
                "System Management",
                "FAIL",
            )

    def test_state_transitions(self):
        """Test state manager and transitions"""
        self.log("Testing state transitions...", "State Transitions")

        try:
            state_manager = StateManager()

            # Test initial state
            if state_manager.current_state == "idle":
                self.log("✓ Initial state is 'idle'", "State Transitions", "PASS")
            else:
                self.log(
                    f"✗ Initial state is '{state_manager.current_state}', expected 'idle'",
                    "State Transitions",
                    "FAIL",
                )

            # Test state transitions
            transitions = [
                ("hey_chat_tee", "chatty"),
                ("hey_khum_puter", "computer"),
                ("okay_stop", "idle"),
                ("toggle_mode", "computer"),  # From idle
            ]

            for command, expected_state in transitions:
                new_state = state_manager.update_state(command)
                if new_state == expected_state:
                    self.log(
                        f"✓ Command '{command}' transitions to '{expected_state}'",
                        "State Transitions",
                        "PASS",
                    )
                else:
                    self.log(
                        f"✗ Command '{command}' failed to transition to '{expected_state}', got '{new_state}'",
                        "State Transitions",
                        "FAIL",
                    )

            # Test invalid state
            try:
                state_manager.change_state("invalid_state")
                self.log(
                    "✗ Invalid state change should raise ValueError",
                    "State Transitions",
                    "FAIL",
                )
            except ValueError:
                self.log(
                    "✓ Invalid state change raises ValueError correctly",
                    "State Transitions",
                    "PASS",
                )

        except Exception as e:
            self.log(
                f"✗ State transition testing failed: {str(e)}",
                "State Transitions",
                "ERROR",
            )

    def test_config_loading(self):
        """Test configuration loading and validation"""
        self.log("Testing configuration loading...", "Config Loading")

        try:
            config = Config()

            # Test required attributes
            required_attrs = [
                "model_actions",
                "state_models",
                "api_endpoints",
                "general_models_path",
                "system_models_path",
                "chat_models_path",
                "debug_mode",
                "default_state",
            ]

            for attr in required_attrs:
                if hasattr(config, attr):
                    self.log(
                        f"✓ Config has required attribute '{attr}'",
                        "Config Loading",
                        "PASS",
                    )
                else:
                    self.log(
                        f"✗ Config missing required attribute '{attr}'",
                        "Config Loading",
                        "FAIL",
                    )

            # Test state models configuration
            expected_states = ["idle", "computer", "chatty"]
            for state in expected_states:
                if state in config.state_models:
                    self.log(
                        f"✓ State '{state}' configured with models: {config.state_models[state]}",
                        "Config Loading",
                        "PASS",
                    )
                else:
                    self.log(
                        f"✗ State '{state}' not configured", "Config Loading", "FAIL"
                    )

            # Test model actions
            expected_commands = [
                "take_screenshot",
                "paste",
                "submit",
                "cycle_window",
                "oh_kay_screenshot",
                "wax_poetic",
                "lights_on",
                "lights_off",
            ]

            for command in expected_commands:
                if command in config.model_actions:
                    action = config.model_actions[command]
                    self.log(
                        f"✓ Command '{command}' configured: {action}",
                        "Config Loading",
                        "PASS",
                    )
                else:
                    self.log(
                        f"✗ Command '{command}' not configured",
                        "Config Loading",
                        "FAIL",
                    )

        except Exception as e:
            self.log(f"✗ Config loading failed: {str(e)}", "Config Loading", "ERROR")

    def test_model_manager(self):
        """Test model manager functionality"""
        self.log("Testing model manager...", "Model Manager")

        try:
            config = Config()
            model_manager = ModelManager(config)

            # Test model path validation
            model_paths = [
                config.general_models_path,
                config.system_models_path,
                config.chat_models_path,
            ]

            for path in model_paths:
                if os.path.exists(path):
                    self.log(f"✓ Model path exists: {path}", "Model Manager", "PASS")
                else:
                    self.log(f"✗ Model path missing: {path}", "Model Manager", "FAIL")

            # Test model loading for each state
            for state in ["idle", "computer", "chatty"]:
                try:
                    model_manager.reload_models(state)
                    self.log(
                        f"✓ Models loaded for state '{state}'", "Model Manager", "PASS"
                    )
                except Exception as e:
                    self.log(
                        f"✗ Failed to load models for state '{state}': {str(e)}",
                        "Model Manager",
                        "FAIL",
                    )

        except Exception as e:
            self.log(
                f"✗ Model manager testing failed: {str(e)}", "Model Manager", "ERROR"
            )

    def test_command_executor(self):
        """Test command executor functionality"""
        self.log("Testing command executor...", "Command Executor")

        try:
            config = Config()
            state_manager = StateManager()
            model_manager = ModelManager(config)
            executor = CommandExecutor(config, model_manager, state_manager)

            # Test command validation
            valid_commands = list(config.model_actions.keys())
            if valid_commands:
                test_command = valid_commands[0]
                if executor.validate_command(test_command):
                    self.log(
                        f"✓ Command validation works for '{test_command}'",
                        "Command Executor",
                        "PASS",
                    )
                else:
                    self.log(
                        f"✗ Command validation failed for '{test_command}'",
                        "Command Executor",
                        "FAIL",
                    )

            # Test invalid command
            try:
                is_valid = executor.validate_command("invalid_command")
                if not is_valid:
                    self.log(
                        "✓ Invalid command correctly rejected",
                        "Command Executor",
                        "PASS",
                    )
                else:
                    self.log(
                        "✗ Invalid command incorrectly accepted",
                        "Command Executor",
                        "FAIL",
                    )
            except Exception:
                # This is expected behavior - invalid commands should be rejected
                self.log(
                    "✓ Invalid command correctly rejected with exception",
                    "Command Executor",
                    "PASS",
                )

        except Exception as e:
            self.log(
                f"✗ Command executor testing failed: {str(e)}",
                "Command Executor",
                "ERROR",
            )

    def test_gui_launch(self):
        """Test GUI application launch"""
        self.log("Testing GUI launch...", "GUI Launch")

        # Test GUI command with short timeout to simulate successful launch
        result = self.run_command("chatty gui --help")
        if result["success"] and "usage:" in result["stdout"]:
            self.log("✓ GUI command help works", "GUI Launch", "PASS")
        else:
            # Try a quick non-blocking test
            result = self.run_command("timeout 2 chatty gui || true", timeout=5)
            if result["returncode"] in [0, 124]:  # Success or timeout
                self.log(
                    "✓ GUI command accepts launch (terminated as expected)",
                    "GUI Launch",
                    "PASS",
                )
            else:
                self.log(
                    f"✗ GUI launch failed: {result['stderr']}", "GUI Launch", "FAIL"
                )

    def test_installation(self):
        """Test package installation and CLI availability"""
        self.log("Testing installation...", "Installation")

        # Test if chatty command is available
        result = self.run_command("which chatty")
        if result["success"] and result["stdout"].strip():
            self.log(
                f"✓ 'chatty' command available at: {result['stdout'].strip()}",
                "Installation",
                "PASS",
            )
        else:
            self.log("✗ 'chatty' command not found in PATH", "Installation", "FAIL")

        # Test Python module imports
        modules = [
            "chatty_commander.app.config",
            "chatty_commander.app.state_manager",
            "chatty_commander.app.model_manager",
            "chatty_commander.app.command_executor",
            "chatty_commander.cli.cli",
        ]
        for module in modules:
            result = self.run_command(
                f"python -c \"import {module}; print('OK')\"; echo"
            )
            if result["success"] and "OK" in result["stdout"]:
                self.log(
                    f"✓ Module '{module}' imports successfully", "Installation", "PASS"
                )
            else:
                self.log(
                    f"✗ Module '{module}' import failed: {result['stderr']}",
                    "Installation",
                    "FAIL",
                )

    def run_all_tests(self):
        """Run all system tests"""
        test_methods = [
            self.test_installation,
            self.test_cli_help,
            self.test_config_loading,
            self.test_config_management,
            self.test_system_management,
            self.test_state_transitions,
            self.test_model_manager,
            self.test_command_executor,
            self.test_gui_launch,
        ]

        for test_method in test_methods:
            try:
                test_method()
            except Exception as e:
                self.log(
                    f"✗ Test method {test_method.__name__} crashed: {str(e)}",
                    test_method.__name__,
                    "ERROR",
                )

    def generate_report(self):
        """Generate test report"""
        end_time = datetime.now()
        duration = end_time - self.start_time

        # Count results
        total_tests = len([r for r in self.test_results if r["status"]])
        passed = len([r for r in self.test_results if r["status"] == "PASS"])
        failed = len([r for r in self.test_results if r["status"] == "FAIL"])
        errors = len([r for r in self.test_results if r["status"] == "ERROR"])

        report = f"""
{'=' * 60}
ChattyCommander System Test Report
{'=' * 60}

Test Summary:
  Total Tests: {total_tests}
  Passed: {passed}
  Failed: {failed}
  Errors: {errors}
  Success Rate: {(passed / total_tests * 100):.1f}% if total_tests > 0 else 0

Duration: {duration.total_seconds():.2f} seconds
Completed: {end_time.strftime('%Y-%m-%d %H:%M:%S')}

{'=' * 60}
Detailed Results:
{'=' * 60}
"""

        # Group results by test name
        test_groups = {}
        for result in self.test_results:
            if result["test_name"]:
                if result["test_name"] not in test_groups:
                    test_groups[result["test_name"]] = []
                test_groups[result["test_name"]].append(result)

        for test_name, results in test_groups.items():
            report += f"\n{test_name}:\n"
            for result in results:
                if result["status"]:
                    status_icon = (
                        "✓"
                        if result["status"] == "PASS"
                        else "✗"
                        if result["status"] == "FAIL"
                        else "⚠"
                    )
                    report += (
                        f"  {status_icon} [{result['status']}] {result['message']}\n"
                    )

        # Add failed/error details
        failures = [r for r in self.test_results if r["status"] in ["FAIL", "ERROR"]]
        if failures:
            report += f"\n{'=' * 60}\nFailures and Errors:\n{'=' * 60}\n"
            for failure in failures:
                report += f"\n[{failure['status']}] {failure['test_name']}: {failure['message']}\n"

        print(report)

        # Save to file if specified
        if self.output_file:
            with open(self.output_file, "w") as f:
                f.write(report)
                # Also save raw JSON data
                f.write(f"\n\n{'=' * 60}\nRaw Test Data (JSON):\n{'=' * 60}\n")
                json.dump(self.test_results, f, indent=2)
            print(f"\nReport saved to: {self.output_file}")

        return passed, failed, errors


def main():
    parser = argparse.ArgumentParser(description="ChattyCommander System Testing Suite")
    parser.add_argument(
        "--mode",
        choices=["all", "cli", "config", "states", "system", "gui"],
        default="all",
        help="Test mode to run",
    )
    parser.add_argument("--verbose", "-v", action="store_true", help="Verbose output")
    parser.add_argument("--output-file", "-o", help="Save report to file")

    args = parser.parse_args()

    tester = SystemTester(verbose=args.verbose, output_file=args.output_file)

    try:
        if args.mode == "all":
            tester.run_all_tests()
        elif args.mode == "cli":
            tester.test_cli_help()
        elif args.mode == "config":
            tester.test_config_loading()
            tester.test_config_management()
        elif args.mode == "states":
            tester.test_state_transitions()
        elif args.mode == "system":
            tester.test_system_management()
        elif args.mode == "gui":
            tester.test_gui_launch()

        passed, failed, errors = tester.generate_report()

        # Exit with appropriate code
        if errors > 0:
            sys.exit(2)  # Errors occurred
        elif failed > 0:
            sys.exit(1)  # Tests failed
        else:
            sys.exit(0)  # All tests passed

    finally:
        tester.restore_config()


if __name__ == "__main__":
    main()<|MERGE_RESOLUTION|>--- conflicted
+++ resolved
@@ -26,6 +26,12 @@
 This script tests all application modes, CLI commands, configuration management,
 and system functions. It serves as both a testing framework and documentation
 of expected outputs.
+
+Available test options:
+    all     - Run all tests (default)
+    states  - Test state transitions only
+    system  - Test system management only
+    gui     - Test GUI functionality only
 """
 
 import argparse
@@ -54,14 +60,6 @@
 mock_model_mod = types.ModuleType("openwakeword.model")
 mock_model_mod.Model = type("Model", (), {})
 sys.modules["openwakeword.model"] = mock_model_mod
-<<<<<<< HEAD
-=======
-    states  - Test state transitions only
-    system  - Test system management only
-    gui     - Test GUI functionality only
-"""
->>>>>>> 226ae0a7
-
 # Add project root to path (parent of tests dir)
 ROOT_DIR = os.path.abspath(os.path.join(os.path.dirname(__file__), ".."))
 if ROOT_DIR not in sys.path:
