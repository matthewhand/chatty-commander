--- conflicted
+++ resolved
@@ -1,11 +1,6 @@
 import test from "node:test";
 import assert from "node:assert";
-<<<<<<< HEAD
-import { encodeASCII, decodeASCII } from "../../app/src/lib/ascii.js";
-import { isASCII } from "../../shared/ascii.mjs";
-=======
-import { encodeASCII, isASCII } from "../../shared/ascii.ts";
->>>>>>> 5e0a2f71
+import { encodeASCII, decodeASCII, isASCII } from "../../shared/ascii.ts";
 
 test("encodeASCII returns Uint8Array and replaces non-ascii", () => {
   const hello = encodeASCII("hello");
