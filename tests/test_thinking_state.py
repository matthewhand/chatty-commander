--- conflicted
+++ resolved
@@ -1,9 +1,4 @@
-<<<<<<< HEAD
 from chatty_commander.avatars.thinking_state import (
-=======
-from src.chatty_commander.avatars.thinking_state import (
-    ThinkingState,
->>>>>>> c3cfcab4
     get_thinking_manager,
     reset_thinking_manager,
 )
