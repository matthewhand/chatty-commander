--- conflicted
+++ resolved
@@ -1,139 +1,9 @@
-"""Pytest configuration for Chatty Commander test suite.
-
-This file contains portability hooks to make tests robust in restricted
-sandboxes (e.g., where AF_UNIX socketpair or loopback sockets are blocked),
-and ensures the project root is importable during testing.
-"""
-
-import contextlib
 import os
-import socket
 import sys
 
-<<<<<<< HEAD
-import pytest
-
-
-# Provide a robust fallback for environments that deny AF_UNIX socketpair.
-def _tcp_socketpair():
-    srv = socket.socket(socket.AF_INET, socket.SOCK_STREAM)
-    # Ensure fast reuse and bind to localhost ephemeral port
-    with contextlib.ExitStack() as stack:
-        stack.enter_context(contextlib.closing(srv))
-        srv.bind(("127.0.0.1", 0))
-        srv.listen(1)
-
-        c = socket.socket(socket.AF_INET, socket.SOCK_STREAM)
-        stack.enter_context(contextlib.closing(c))
-        c.connect(srv.getsockname())
-
-        s, _ = srv.accept()
-        # Prevent ExitStack from closing the pair we're returning
-        stack.pop_all()
-    return s, c
-
-
-_orig_socketpair = socket.socketpair
-
-
-def _safe_socketpair(*args, **kwargs):
-    try:
-        return _orig_socketpair(*args, **kwargs)
-    except PermissionError:
-        # Fallback to TCP-based pair on localhost
-        return _tcp_socketpair()
-
-
-# Apply the fallback globally for the test run so asyncio's selector event loop
-# (used by Starlette's TestClient) can initialize even when AF_UNIX is blocked.
-socket.socketpair = _safe_socketpair  # type: ignore[attr-defined]
-
-# Ensure project root is at front so 'import main' resolves to repo's main.py shim, not any site-packages main.
-PROJECT_ROOT = os.path.abspath(os.path.join(os.path.dirname(__file__), '..'))
-if PROJECT_ROOT not in sys.path:
-    sys.path.insert(0, PROJECT_ROOT)
-
-
-def _can_create_socketpair() -> bool:
-    try:
-        a, b = _safe_socketpair()
-        a.close()
-        b.close()
-        return True
-    except Exception:
-        return False
-
-
-def pytest_collection_modifyitems(config, items):
-    """Skip HTTP/ASGI tests when socketpair is not permitted in sandbox."""
-    if _can_create_socketpair():
-        return
-    skip_marker = pytest.mark.skip(reason="sandbox denies socketpair needed by TestClient")
-    skip_files = {
-        "tests/test_web_mode_unit.py",
-        "tests/test_web_integration.py",
-        "tests/test_core_config_get_metrics.py",
-        "tests/test_web_server_guards.py",
-        "tests/test_web_context_api.py",
-        "tests/test_agents_api_update_delete_404.py",
-        "tests/test_advisors_memory_api.py",
-        "tests/test_ws_heartbeat.py",
-        "tests/test_websocket_resilience.py",
-        "tests/test_avatar_selector.py",
-        "tests/test_avatar_ws_no_clients.py",
-        "tests/test_obs_metrics_prom_json.py",
-        "tests/test_agents_api_create_from_description.py",
-        "tests/test_ws_connection_snapshot.py",
-        "tests/test_avatar_ws.py",
-        "tests/test_avatar_audio_queue.py",
-        "tests/test_integration_voice.py",
-        "tests/test_voice_integration.py",
-        "tests/test_model_manager.py",
-        "tests/test_models.py",
-        "tests/test_core_endpoints_minimal.py",
-        "tests/test_e2e_core_flow.py",
-        "tests/test_web_advisors_api.py",
-        "tests/test_advisors_memory_disabled.py",
-        "tests/test_avatar_settings.py",
-        "tests/test_avatar_api.py",
-        "tests/test_avatar_selector_basic.py",
-        "tests/test_version_git_sha_type.py",
-        "tests/test_e2e_agents_flow.py",
-        "tests/test_metrics_endpoint.py",
-        "tests/test_agents_api_handoff_404.py",
-        "tests/test_avatar_api_errors.py",
-        "tests/test_core_endpoints_minimal_unknown_command.py",
-        "tests/test_agents_api_errors.py",
-        "tests/test_avatar_api_errors_minimal.py",
-        "tests/test_core_config_put_and_metrics.py",
-        "tests/test_openapi_endpoints.py",
-        "tests/test_cors_no_auth.py",
-        "tests/test_create_app_contract.py",
-        "tests/test_bridge_unauthorized.py",
-        "tests/test_agents_api_list_empty.py",
-        "tests/test_avatar_api_list_success.py",
-        "tests/test_agents_api_crud_happy_path.py",
-        "tests/test_core_state_validation_422.py",
-        "tests/test_avatar_ws_theme.py",
-        "tests/test_web_mode.py",
-        "tests/test_web_bridge_api.py",
-        "tests/test_web_env_override.py",
-        "tests/test_version_endpoint.py",
-        "tests/test_metrics_increment_on_unknown_command.py",
-        "tests/test_agents_api.py",
-        "tests/test_performance_benchmarks.py",
-        "tests/test_thinking_state_broadcast_async.py",
-    }
-    for item in items:
-        for f in skip_files:
-            if f in item.nodeid:
-                item.add_marker(skip_marker)
-                break
-=======
 # Ensure project root and src/ are importable so `python -m chatty_commander.main` works
 PROJECT_ROOT = os.path.abspath(os.path.join(os.path.dirname(__file__), ".."))
 SRC_DIR = os.path.join(PROJECT_ROOT, "src")
 for path in (PROJECT_ROOT, SRC_DIR):
     if path not in sys.path:
-        sys.path.insert(0, path)
->>>>>>> bd5fd04a
+        sys.path.insert(0, path)