--- conflicted
+++ resolved
@@ -1,90 +1,7 @@
-# Chatty Commander
-
-A powerful AI assistant framework with voice control, 3D avatars, and multi-modal interaction capabilities.
-
-## 🎤 Voice Chat with GPT-OSS:20B
-
-Chatty Commander now supports full voice conversation with GPT-OSS:20B through Ollama integration!
-
-### Features
-
-- **🤖 GPT-OSS:20B Integration**: Local LLM via Ollama for uncensored, private conversations
-- **🎙️ Speech-to-Text**: Whisper-based voice transcription
-- **🔊 Text-to-Speech**: Natural voice synthesis with pyttsx3
-- **👤 3D Avatar**: Real-time avatar with lip-sync and state animations
-- **🔄 Real-time Processing**: Continuous voice chat with state management
-
-### Quick Start
-
-1. **Install Ollama and GPT-OSS:20B**:
-
-   ```bash
-   # Install Ollama (https://ollama.ai)
-   curl -fsSL https://ollama.ai/install.sh | sh
-
-   # Pull the GPT-OSS:20B model
-   ollama pull gpt-oss:20b
-   ```
-
-2. **Install Voice Dependencies**:
-
-   ```bash
-   # Install Whisper for speech-to-text
-   pip install openai-whisper
-
-   # Install pyttsx3 for text-to-speech
-   pip install pyttsx3
-   ```
-
-3. **Start Voice Chat**:
-   ```bash
-   # Launch voice chat mode
-   chatty-commander voice-chat
-   ```
-
-### How It Works
-
-1. **Voice Input**: Speak naturally - Whisper transcribes your voice to text
-2. **LLM Processing**: GPT-OSS:20B generates contextual responses
-3. **Avatar Animation**: 3D avatar shows listening/responding states
-4. **Voice Output**: AI response is spoken back to you
-5. **Continuous Loop**: Ready for the next conversation turn
-
-### Avatar States
-
-The 3D avatar responds to different states:
-
-- **🎧 Listening**: When processing your voice input
-- **🤔 Thinking**: When GPT-OSS:20B is generating a response
-- **💬 Responding**: When speaking the AI response
-- **😴 Idle**: Waiting for the next interaction
-
-### Configuration
-
-The voice chat system is configured in `config.json`:
-
-```json
-{
-  "model_actions": {
-    "voice_chat": {
-      "action": "voice_chat",
-      "description": "Start a voice chat session with the AI assistant"
-    }
-  }
-}
-```
-
-### Troubleshooting
-
-- **Ollama not found**: Ensure Ollama is running (`ollama serve`)
-- **Model not available**: Run `ollama pull gpt-oss:20b`
-- **Audio issues**: Check microphone permissions and audio drivers
-- **Avatar not showing**: Install GUI dependencies for your platform
-
-## 🚀 Core Features
-
-[![CI](https://github.com/matthewhand/chatty-commander/actions/workflows/ci.yml/badge.svg)](https://github.com/matthewhand/chatty-commander/actions)
-[![Coverage](https://img.shields.io/badge/coverage-90%25-brightgreen)](https://github.com/matthewhand/chatty-commander)
+# ChattyCommander
+
+[![CI](https://github.com/your-org/chatty-commander/workflows/CI/badge.svg)](https://github.com/your-org/chatty-commander/actions)
+[![Coverage](https://img.shields.io/badge/coverage-90%25-brightgreen)](https://github.com/your-org/chatty-commander)
 [![Python](https://img.shields.io/badge/python-3.11+-blue)](https://python.org)
 
 ChattyCommander is a multi-mode assistant that turns voice and typed commands into useful actions across your system. It ships with:
@@ -144,19 +61,6 @@
 - **System Commands**: Executing shell commands directly on your operating system.
 
 Each recognized voice command is mapped to a specific action within the `config.py` file, allowing for flexible and customizable responses.
-
-#### Action schema (legacy and structured)
-
-Model actions support two equivalent schemas:
-
-- Legacy (flat):
-  - `{"okay_stop": {"keypress": ["ctrl", "shift", ";"]}}`
-  - `{"lights_on": {"url": "http://..."}}`
-- Structured (action-style):
-  - `{"okay_stop": {"action": "keypress", "keys": "ctrl+shift+;"}}`
-  - `{"lights_on": {"action": "url", "url": "http://..."}}`
-
-URL actions in structured form use a default timeout to improve robustness. In tests or mixed schemas, the executor has a tolerant mode that returns False for invalid/missing commands instead of raising in certain coverage scenarios.
 
 ### Voice Files (ONNX Models)
 
@@ -257,11 +161,6 @@
 - **Service Control**: Start/stop the ChattyCommander service directly from the GUI
 - **Real-time Monitoring**: View service logs and status in real-time
 - **Configuration Testing**: Validate your configuration before running
-- **Avatar Modes**: Multiple avatar display options with automatic fallback:
-  - **TalkingHead Avatar**: Primary pywebview-based transparent avatar window
-  - **PyQt5 Avatar**: Transparent browser window with system tray support
-  - **Tray Popup**: System tray with popup interface
-  - **Legacy GUI**: Traditional tkinter-based interface
 
 #### GUI Features
 
@@ -416,8 +315,6 @@
 
 Run the consolidated smoke script: `bash scripts/e2e_smoke.sh`
 
-<<<<<<< HEAD
-=======
 ## Configuration Examples
 
 ChattyCommander supports multiple configuration profiles for different use cases:
@@ -427,7 +324,7 @@
 - **💻 Developer Tools**: Voice-controlled git, testing, and IDE integration
 
 See [Configuration Examples](docs/CONFIGURATION_EXAMPLES.md) for detailed setup guides and video demonstrations.
->>>>>>> bd5fd04a
+
 ```
 curl -s http://localhost:8100/metrics/json | jq
 ```
@@ -467,34 +364,6 @@
 - `config.json` - Main configuration file containing commands, keybindings, and settings
 - `wakewords/` - Central directory for wakeword ONNX model files
 - Model directories (`models-idle`, `models-computer`, `models-chatty`) - Contains symlinks to wakeword files for different states
-
-#### Avatar Configuration
-
-The PyQt5 avatar mode supports additional configuration options:
-
-```json
-{
-  "gui": {
-    "pyqt5_avatar": {
-      "url": "file:///src/chatty_commander/webui/avatar/index.html",
-      "width": 400,
-      "height": 300,
-      "x": 100,
-      "y": 100,
-      "transparent": true,
-      "always_on_top": true,
-      "system_tray": true
-    }
-  }
-}
-```
-
-- `url`: Path to the avatar HTML interface
-- `width`/`height`: Window dimensions
-- `x`/`y`: Initial window position
-- `transparent`: Enable window transparency
-- `always_on_top`: Keep avatar window above other windows
-- `system_tray`: Enable system tray integration
 
 ChattyCommander can be configured dynamically using the CLI tool via the `chatty` command. This allows you to update `config.json` interactively or non-interactively.
 
