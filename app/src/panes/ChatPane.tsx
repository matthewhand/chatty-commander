import React, { useState, KeyboardEvent } from 'react';
import { v4 as uuidv4 } from 'uuid';
import { useChatStore, ChatMessage } from '../stores/chat';
import { sse } from '../lib/sse';

export default function ChatPane() {
  const messages = useChatStore(s => s.messages);
  const push = useChatStore(s => s.push);
  const update = useChatStore(s => s.update);
  const [text, setText] = useState('');

  const send = async () => {
    const content = text.trim();
    if (!content) return;
    const userMsg: ChatMessage = {
      id: uuidv4(),
      role: 'user',
      createdAt: new Date().toISOString(),
      content: [{ type: 'text', text: content }],
    };
    push(userMsg);
    setText('');

    let assistantId: string | null = null;

    await sse('/api/chat', { messages: [userMsg] }, {
      chunk: ({ id, delta }) => {
        if (!assistantId) {
          assistantId = id;
          push({
            id,
            role: 'assistant',
            createdAt: new Date().toISOString(),
            content: [{ type: 'text', text: '' }],
          });
        }
        update(id, m => ({
          ...m,
          content: [{ type: 'text', text: (m.content?.[0]?.text ?? '') + delta }],
        }));
      },
<<<<<<< HEAD
      tool_call: ({ id }) => {
        push({
          id,
          role: 'tool',
          createdAt: new Date().toISOString(),
          content: [{ type: 'text', text: '' }],
        });
      },
      tool_result: ({ id, delta }) => {
        update(id, m => ({
          ...m,
          content: [{ type: 'text', text: (m.content?.[0]?.text ?? '') + delta }],
        }));
      },
      done: () => {},
=======
      tool_call: data => {
        push({
          id: data.id,
          role: 'assistant',
          createdAt: new Date().toISOString(),
          content: [{ type: 'text', text: `Calling tool ${data.name}` }],
        });
      },
      tool_result: data => {
        push({
          id: `${data.id}:result`,
          role: 'tool',
          createdAt: new Date().toISOString(),
          content: [{ type: 'text', text: data.result }],
        });
      },
      done: () => {
        if (assistantId) {
          update(assistantId, m => ({
            ...m,
            meta: { ...(m.meta ?? {}), done: true },
          }));
        }
      },
      error: () => {
        if (assistantId) {
          update(assistantId, m => ({
            ...m,
            content: [
              {
                type: 'text',
                text:
                  (m.content?.[0]?.text ? m.content[0].text + '\n' : '') +
                  'Request failed.',
              },
            ],
            meta: { ...(m.meta ?? {}), error: true },
          }));
        } else {
          push({
            id: uuidv4(),
            role: 'assistant',
            createdAt: new Date().toISOString(),
            content: [{ type: 'text', text: 'Request failed.' }],
            meta: { error: true },
          });
        }
      },
>>>>>>> c3cfcab4
    });
  };

  const handleKey = (e: KeyboardEvent<HTMLTextAreaElement>) => {
    if (e.key === 'Enter' && !e.shiftKey) {
      e.preventDefault();
      send();
    }
  };

  return (
    <section className="h-full flex flex-col bg-gray-900" aria-label="Chat">
      <div className="flex-1 overflow-auto p-2">
        {messages.map(m => (
          <div key={m.id} className="mb-2">
            <div className="text-xs text-gray-400">{m.role}</div>
            <div>{m.content[0]?.text}</div>
          </div>
        ))}
      </div>
      <div className="p-2 border-t border-gray-700 bg-gray-900">
        <textarea
          className="w-full p-2 bg-gray-800 text-gray-100 border border-gray-700"
          placeholder="Type a message"
          value={text}
          onChange={e => setText(e.target.value)}
          onKeyDown={handleKey}
        />
        <button
          className="mt-2 px-3 py-1 bg-blue-600 hover:bg-blue-500 text-white rounded"
          onClick={send}
        >
          Send
        </button>
      </div>
    </section>
  );
}<|MERGE_RESOLUTION|>--- conflicted
+++ resolved
@@ -39,7 +39,6 @@
           content: [{ type: 'text', text: (m.content?.[0]?.text ?? '') + delta }],
         }));
       },
-<<<<<<< HEAD
       tool_call: ({ id }) => {
         push({
           id,
@@ -55,56 +54,6 @@
         }));
       },
       done: () => {},
-=======
-      tool_call: data => {
-        push({
-          id: data.id,
-          role: 'assistant',
-          createdAt: new Date().toISOString(),
-          content: [{ type: 'text', text: `Calling tool ${data.name}` }],
-        });
-      },
-      tool_result: data => {
-        push({
-          id: `${data.id}:result`,
-          role: 'tool',
-          createdAt: new Date().toISOString(),
-          content: [{ type: 'text', text: data.result }],
-        });
-      },
-      done: () => {
-        if (assistantId) {
-          update(assistantId, m => ({
-            ...m,
-            meta: { ...(m.meta ?? {}), done: true },
-          }));
-        }
-      },
-      error: () => {
-        if (assistantId) {
-          update(assistantId, m => ({
-            ...m,
-            content: [
-              {
-                type: 'text',
-                text:
-                  (m.content?.[0]?.text ? m.content[0].text + '\n' : '') +
-                  'Request failed.',
-              },
-            ],
-            meta: { ...(m.meta ?? {}), error: true },
-          }));
-        } else {
-          push({
-            id: uuidv4(),
-            role: 'assistant',
-            createdAt: new Date().toISOString(),
-            content: [{ type: 'text', text: 'Request failed.' }],
-            meta: { error: true },
-          });
-        }
-      },
->>>>>>> c3cfcab4
     });
   };
 
