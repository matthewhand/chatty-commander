--- conflicted
+++ resolved
@@ -39,37 +39,30 @@
           content: [{ type: 'text', text: (m.content?.[0]?.text ?? '') + delta }],
         }));
       },
-<<<<<<< HEAD
-      tool_call: ({ id }) => {
+      tool_call: ({ id, name }) => {
+        // Announce tool call as assistant message for visibility
         push({
           id,
-          role: 'tool',
+          role: 'assistant',
           createdAt: new Date().toISOString(),
-          content: [{ type: 'text', text: '' }],
+          content: [{ type: 'text', text: `Calling tool ${name || 'unknown'}` }],
         });
       },
-      tool_result: ({ id, delta }) => {
-        update(id, m => ({
-          ...m,
-          content: [{ type: 'text', text: (m.content?.[0]?.text ?? '') + delta }],
-        }));
-=======
-      tool_call: data => {
-        push({
-          id: data.id,
-          role: 'assistant',
-          createdAt: new Date().toISOString(),
-          content: [{ type: 'text', text: `Calling tool ${data.name}` }],
-        });
-      },
-      tool_result: data => {
-        push({
-          id: `${data.id}:result`,
-          role: 'tool',
-          createdAt: new Date().toISOString(),
-          content: [{ type: 'text', text: data.result }],
-        });
->>>>>>> fe700205
+      tool_result: ({ id, delta, result }) => {
+        // If streaming result (delta), append; otherwise push final result
+        if (typeof delta === 'string') {
+          update(id, m => ({
+            ...m,
+            content: [{ type: 'text', text: (m.content?.[0]?.text ?? '') + delta }],
+          }));
+        } else if (result !== undefined) {
+          push({
+            id: `${id}:result`,
+            role: 'tool',
+            createdAt: new Date().toISOString(),
+            content: [{ type: 'text', text: String(result) }],
+          });
+        }
       },
       done: () => {},
     });
