"""Configuration handling using dataclasses.

The previous implementation exposed a large ``Config`` class that populated a
collection of dictionaries and performed environment overrides manually.  This
module replaces that ad‑hoc approach with a small hierarchy of dataclasses that
encode defaults, types and environment variable overrides directly in the
schema.  Consumers interact with typed attributes instead of raw dictionaries
which improves discoverability and validation.
"""

from __future__ import annotations

from dataclasses import asdict, dataclass, field
import json
import logging
import os
import subprocess
from typing import Any, Dict, List


# ---------------------------------------------------------------------------
# Dataclass models for individual configuration sections


@dataclass
class ModelPaths:
    idle: str = "models-idle"
    computer: str = "models-computer"
    chatty: str = "models-chatty"


@dataclass
class ApiEndpoints:
    home_assistant: str = "http://homeassistant.domain.home:8123/api"
    chatbot_endpoint: str = "http://localhost:3100/"

    def apply_env_overrides(self) -> None:
        """Override endpoint values from environment variables."""
        self.chatbot_endpoint = os.getenv("CHATBOT_ENDPOINT", self.chatbot_endpoint)
        self.home_assistant = os.getenv("HOME_ASSISTANT_ENDPOINT", self.home_assistant)


@dataclass
class AudioSettings:
    mic_chunk_size: int = 1024
    sample_rate: int = 16000
    audio_format: str = "int16"


@dataclass
class GeneralSettings:
    debug_mode: bool = True
    default_state: str = "idle"
    inference_framework: str = "onnx"
    start_on_boot: bool = False
    check_for_updates: bool = True


# --- Advisors -----------------------------------------------------------------


@dataclass
class AdvisorsProvider:
    base_url: str = ""
    api_key: str = ""

    def apply_env_overrides(self) -> None:
        self.base_url = os.getenv("ADVISORS_PROVIDER_BASE_URL", self.base_url)
        self.api_key = os.getenv("ADVISORS_PROVIDER_API_KEY", self.api_key)


@dataclass
class AdvisorsBridge:
    token: str = ""
    url: str = ""

    def apply_env_overrides(self) -> None:
        self.token = os.getenv("ADVISORS_BRIDGE_TOKEN", self.token)
        self.url = os.getenv("ADVISORS_BRIDGE_URL", self.url)


@dataclass
class AdvisorsMemory:
    persistence_enabled: bool = False
    persistence_path: str = "data/advisors_memory.jsonl"

    def apply_env_overrides(self) -> None:
        persist = os.getenv("ADVISORS_MEMORY_PERSIST")
        if persist is not None:
            self.persistence_enabled = persist.lower() in {"1", "true", "yes"}
        path = os.getenv("ADVISORS_MEMORY_PATH")
        if path is not None:
            self.persistence_path = path


@dataclass
class AdvisorsConfig:
    enabled: bool = False
    llm_api_mode: str = "completion"
    model: str = "gpt-oss20b"
    provider: AdvisorsProvider = field(default_factory=AdvisorsProvider)
    bridge: AdvisorsBridge = field(default_factory=AdvisorsBridge)
    memory: AdvisorsMemory = field(default_factory=AdvisorsMemory)
    platforms: List[str] = field(default_factory=lambda: ["discord", "slack"])
    personas: Dict[str, str] = field(default_factory=lambda: {"default": "philosophy_advisor"})
    features: Dict[str, bool] = field(
        default_factory=lambda: {"browser_analyst": True, "avatar_talkinghead": False}
    )

    def apply_env_overrides(self) -> None:
        self.provider.apply_env_overrides()
        self.bridge.apply_env_overrides()
        self.memory.apply_env_overrides()


# ---------------------------------------------------------------------------
# Root configuration dataclass


@dataclass
class Config:
    """Application configuration loaded from JSON with env overrides."""

    model_paths: ModelPaths = field(default_factory=ModelPaths)
    api_endpoints: ApiEndpoints = field(default_factory=ApiEndpoints)
    model_actions: Dict[str, Dict[str, str]] = field(default_factory=dict)
    state_models: Dict[str, List[str]] = field(
        default_factory=lambda: {
            "idle": ["hey_chat_tee", "hey_khum_puter"],
            "computer": ["oh_kay_screenshot"],
            "chatty": ["wax_poetic"],
        }
    )
    audio_settings: AudioSettings = field(default_factory=AudioSettings)
    general_settings: GeneralSettings = field(default_factory=GeneralSettings)
    keybindings: Dict[str, str] = field(default_factory=dict)
    commands: Dict[str, Dict[str, str]] = field(default_factory=dict)
    command_sequences: Dict[str, Any] = field(default_factory=dict)
    advisors: AdvisorsConfig = field(default_factory=AdvisorsConfig)
    listen_for: Dict[str, str] = field(default_factory=dict)
    modes: Dict[str, str] = field(default_factory=dict)
    config_file: str = "config.json"

    # ------------------------------------------------------------------
    # Construction helpers

    def __post_init__(self) -> None:  # noqa: D401 - documented on class
        self.api_endpoints.apply_env_overrides()
        self.advisors.apply_env_overrides()
        # Build model actions after commands/keybindings have been loaded
        self.model_actions = self._build_model_actions()

    # --- Convenience attribute accessors ---------------------------------

    @property
    def general_models_path(self) -> str:
        return self.model_paths.idle

    @general_models_path.setter
    def general_models_path(self, value: str) -> None:
        self.model_paths.idle = value

    @property
    def system_models_path(self) -> str:
        return self.model_paths.computer

    @system_models_path.setter
    def system_models_path(self, value: str) -> None:
        self.model_paths.computer = value

    @property
    def chat_models_path(self) -> str:
        return self.model_paths.chatty

    @chat_models_path.setter
    def chat_models_path(self, value: str) -> None:
        self.model_paths.chatty = value

    @property
    def mic_chunk_size(self) -> int:
        return self.audio_settings.mic_chunk_size

    @property
    def sample_rate(self) -> int:
        return self.audio_settings.sample_rate

    @property
    def audio_format(self) -> str:
        return self.audio_settings.audio_format

    @property
    def debug_mode(self) -> bool:
        return self.general_settings.debug_mode

    @property
    def default_state(self) -> str:
        return self.general_settings.default_state

    @property
    def inference_framework(self) -> str:
        return self.general_settings.inference_framework

    @property
    def start_on_boot(self) -> bool:
        return self.general_settings.start_on_boot

    @start_on_boot.setter
    def start_on_boot(self, value: bool) -> None:
        self.general_settings.start_on_boot = value

    @property
    def check_for_updates(self) -> bool:
        return self.general_settings.check_for_updates

    @check_for_updates.setter
    def check_for_updates(self, value: bool) -> None:
        self.general_settings.check_for_updates = value

    # ------------------------------------------------------------------
    # Serialization helpers

    def to_dict(self) -> Dict[str, Any]:
        """Return a JSON serialisable dict of the configuration."""
        data = asdict(self)
        # ``config_file`` is an internal detail and should not be persisted
        data.pop("config_file", None)
        return data

    # ------------------------------------------------------------------
    # Loading helpers

    @classmethod
    def from_dict(cls, data: Dict[str, Any], config_file: str = "config.json") -> "Config":
        """Create a ``Config`` instance from a raw dictionary."""
        model_paths = ModelPaths(**data.get("model_paths", {}))
        api_endpoints = ApiEndpoints(**data.get("api_endpoints", {}))
        audio_settings = AudioSettings(**data.get("audio_settings", {}))
        general_settings = GeneralSettings(**data.get("general_settings", {}))
        advisors_data = data.get("advisors", {})
        advisors = AdvisorsConfig(
            enabled=advisors_data.get("enabled", False),
            llm_api_mode=advisors_data.get("llm_api_mode", "completion"),
            model=advisors_data.get("model", "gpt-oss20b"),
            provider=AdvisorsProvider(**advisors_data.get("provider", {})),
            bridge=AdvisorsBridge(**advisors_data.get("bridge", {})),
            memory=AdvisorsMemory(**advisors_data.get("memory", {})),
            platforms=advisors_data.get("platforms", ["discord", "slack"]),
            personas=advisors_data.get("personas", {"default": "philosophy_advisor"}),
            features=advisors_data.get(
                "features", {"browser_analyst": True, "avatar_talkinghead": False}
            ),
        )

        return cls(
            model_paths=model_paths,
            api_endpoints=api_endpoints,
            model_actions=data.get("model_actions", {}),
            state_models=data.get("state_models")
            or {
                "idle": ["hey_chat_tee", "hey_khum_puter"],
                "computer": ["oh_kay_screenshot"],
                "chatty": ["wax_poetic"],
            },
            audio_settings=audio_settings,
            general_settings=general_settings,
            keybindings=data.get("keybindings", {}),
            commands=data.get("commands", {}),
            command_sequences=data.get("command_sequences", {}),
            advisors=advisors,
            listen_for=data.get("listen_for", {}),
            modes=data.get("modes", {}),
            config_file=config_file,
        )

<<<<<<< HEAD
        # Audio settings
        audio_settings = self.config_data.get("audio_settings", {})
        self.mic_chunk_size = audio_settings.get("mic_chunk_size", 1024)
        self.sample_rate = audio_settings.get("sample_rate", 16000)
        self.audio_format = audio_settings.get("audio_format", "int16")

        # General settings
        general_settings = self.config_data.get("general_settings", {})
        self.debug_mode = general_settings.get("debug_mode", True)
        self.default_state = general_settings.get("default_state", "idle")
        self.inference_framework = general_settings.get("inference_framework", "onnx")
        self.start_on_boot = general_settings.get("start_on_boot", False)
        # Ensure we're using ONNX runtime for ONNX models
        self.check_for_updates = general_settings.get("check_for_updates", True)

        # Logging configuration
        logging_settings = self.config_data.get("logging", {})
        self.log_level = logging_settings.get("level", "INFO")
        self.log_format = logging_settings.get("format", "plain")
        self.log_handlers = logging_settings.get("handlers", ["console"])
        self.log_file = logging_settings.get("file", "logs/chattycommander.log")
        self.log_external_url = logging_settings.get("external_url", "")
        self.telemetry_url = logging_settings.get("telemetry_url", "")
        self.diagnostics_file = logging_settings.get("diagnostics_file", "logs/diagnostics.jsonl")
        self.logging = {
            "level": self.log_level,
            "format": self.log_format,
            "handlers": self.log_handlers,
            "file": self.log_file,
            "external_url": self.log_external_url or None,
            "telemetry_url": self.telemetry_url or None,
            "diagnostics_file": self.diagnostics_file,
        }

        # Keybindings
        self.keybindings = self.config_data.get("keybindings", {})

        # Commands
        self.commands = self.config_data.get("commands", {})

        # Command sequences
        self.command_sequences = self.config_data.get("command_sequences", {})

        # Advisors (OpenAI-Agents advisor) settings
        advisors_cfg = self.config_data.get("advisors", {})
        provider_cfg = advisors_cfg.get("provider", {})
        # Environment overrides
        provider_base_url = os.environ.get("ADVISORS_PROVIDER_BASE_URL", provider_cfg.get("base_url", ""))
        provider_api_key = os.environ.get("ADVISORS_PROVIDER_API_KEY", provider_cfg.get("api_key", ""))

        self.advisors = {
            "enabled": advisors_cfg.get("enabled", False),
            "llm_api_mode": advisors_cfg.get("llm_api_mode", "completion"),
            "model": advisors_cfg.get("model", "gpt-oss20b"),
            "provider": {
                "base_url": provider_base_url,
                "api_key": provider_api_key,
            },
            "bridge": {
                "token": os.environ.get(
                    "ADVISORS_BRIDGE_TOKEN", advisors_cfg.get("bridge", {}).get("token", "")
                ),
                "url": os.environ.get(
                    "ADVISORS_BRIDGE_URL", advisors_cfg.get("bridge", {}).get("url", "")
                ),
            },
            "memory": {
                "persistence_enabled": bool(
                    os.environ.get("ADVISORS_MEMORY_PERSIST", str(advisors_cfg.get("memory", {}).get("persistence_enabled", False))).lower()
                    in ["1", "true", "yes"]
                ),
                "persistence_path": os.environ.get(
                    "ADVISORS_MEMORY_PATH",
                    advisors_cfg.get("memory", {}).get("persistence_path", "data/advisors_memory.jsonl"),
                ),
            },
            "platforms": advisors_cfg.get("platforms", ["discord", "slack"]),
            "personas": advisors_cfg.get("personas", {"default": "philosophy_advisor"}),
            "features": advisors_cfg.get(
                "features",
                {"browser_analyst": True, "avatar_talkinghead": False},
            ),
        }

    def _load_config(self):
        """Load configuration from JSON file with fallbacks and environment overrides."""
        import json
        import logging
        import os

        # 1) Candidate paths: explicit file, CHATCOMM_CONFIG, default_config.json, config.json
        candidates = []
        if self.config_file:
            candidates.append(self.config_file)
        env_path = os.environ.get("CHATCOMM_CONFIG")
=======
    @classmethod
    def load(cls, config_file: str = "config.json") -> "Config":
        """Load configuration from JSON using the search rules of the old class."""
        data = cls._read_config(config_file)
        return cls.from_dict(data, config_file=config_file)

    @staticmethod
    def _read_config(config_file: str) -> Dict[str, Any]:
        """Read configuration data from ``config_file`` with fallbacks."""
        candidates: List[str] = []
        if config_file:
            candidates.append(config_file)
        env_path = os.getenv("CHATCOMM_CONFIG")
>>>>>>> 3921b231
        if env_path:
            candidates.append(env_path)
        candidates.extend(["default_config.json", "config.json"])

        seen: set[str] = set()
        ordered: List[str] = []
        for p in candidates:
            if p and p not in seen:
                ordered.append(p)
                seen.add(p)

        for path in ordered:
            if os.path.exists(path):
                try:
                    with open(path) as f:  # noqa: PTH123 - user provided path
                        data = json.load(f)
                    logging.info(f"Loaded configuration from {path}")
                    return data
                except (json.JSONDecodeError, OSError) as e:  # pragma: no cover - log only
                    logging.warning(f"Could not load config file {path}: {e}")

        logging.warning("No valid configuration found; falling back to empty config")
        return {}

    # ------------------------------------------------------------------
    # Behavioural helpers (largely ported from previous implementation)

    def _build_model_actions(self) -> Dict[str, Dict[str, str]]:
        """Build model actions from commands configuration."""
        actions: Dict[str, Dict[str, str]] = {}
        for command_name, command_config in self.commands.items():
            action_type = command_config.get("action")
            if action_type == "keypress":
                keys = command_config.get("keys")
                if keys and keys in self.keybindings:
                    actions[command_name] = {"keypress": self.keybindings[keys]}
                else:
                    actions[command_name] = {"keypress": keys}
            elif action_type == "url":
                url = command_config.get("url", "")
                for endpoint_name, endpoint_url in asdict(self.api_endpoints).items():
                    url = url.replace(f"{{{endpoint_name}}}", endpoint_url)
                actions[command_name] = {"url": url}
            elif action_type == "custom_message":
                actions[command_name] = {"message": command_config.get("message", "")}
        return actions

    # --- Public API ----------------------------------------------------

    def validate(self) -> None:
        """Validate configuration values."""
        if not self.model_actions:
            raise ValueError("Model actions configuration is empty.")

        paths = [self.general_models_path, self.system_models_path, self.chat_models_path]
        for path in paths:
            if not os.path.exists(path):  # noqa: PTH110
                logging.warning(f"Model directory {path} does not exist.")
            elif not os.listdir(path):
                logging.warning(f"Model directory {path} is empty.")

    # --- Start on boot / update checks ---------------------------------

    def set_start_on_boot(self, enabled: bool) -> None:
        """Enable or disable start on boot."""
        self.start_on_boot = enabled
        self._update_general_setting("start_on_boot", enabled)
        if enabled:
            self._enable_start_on_boot()
        else:
            self._disable_start_on_boot()

    def set_check_for_updates(self, enabled: bool) -> None:
        """Enable or disable automatic update checking."""
        self.check_for_updates = enabled
        self._update_general_setting("check_for_updates", enabled)

    def _update_general_setting(self, key: str, value: Any) -> None:
        """Update a general setting in the config data and save to file."""
        setattr(self.general_settings, key, value)
        try:
            with open(self.config_file, "w") as f:  # noqa: PTH123 - user path
                json.dump(self.to_dict(), f, indent=2)
        except (OSError, TypeError, ValueError) as e:  # pragma: no cover - log only
            logging.error(f"Could not save config file {self.config_file}: {e}")

    # --- Systemd helpers ------------------------------------------------

    def _enable_start_on_boot(self) -> None:
        """Enable start on boot using systemd user service."""
        try:
            systemd_dir = os.path.expanduser("~/.config/systemd/user")
            os.makedirs(systemd_dir, exist_ok=True)
            cwd = os.getcwd()
            python_exec = subprocess.check_output(["which", "python3"]).decode().strip()
            service_content = f"""[Unit]
Description=ChattyCommander Voice Control Service
After=graphical-session.target

[Service]
Type=simple
ExecStart={python_exec} {cwd}/cli.py run
WorkingDirectory={cwd}
Restart=always
RestartSec=5
Environment=DISPLAY=:0

[Install]
WantedBy=default.target
"""
            service_file = os.path.join(systemd_dir, "chatty-commander.service")
            with open(service_file, "w") as f:  # noqa: PTH123 - user path
                f.write(service_content)
            subprocess.run(["systemctl", "--user", "daemon-reload"], check=True)
            subprocess.run(["systemctl", "--user", "enable", "chatty-commander.service"], check=True)
            logging.info("Start on boot enabled successfully")
        except Exception as e:  # pragma: no cover - environment specific
            logging.error(f"Failed to enable start on boot: {e}")
            raise

    def _disable_start_on_boot(self) -> None:
        """Disable start on boot by removing systemd user service."""
        try:
            subprocess.run(["systemctl", "--user", "stop", "chatty-commander.service"], check=False)
            subprocess.run(["systemctl", "--user", "disable", "chatty-commander.service"], check=False)
            service_file = os.path.expanduser("~/.config/systemd/user/chatty-commander.service")
            if os.path.exists(service_file):
                os.remove(service_file)
            subprocess.run(["systemctl", "--user", "daemon-reload"], check=True)
            logging.info("Start on boot disabled successfully")
        except Exception as e:  # pragma: no cover - environment specific
            logging.error(f"Failed to disable start on boot: {e}")
            raise

    def perform_update_check(self) -> Dict[str, Any] | None:
        """Check for updates from the repository."""
        if not self.check_for_updates:
            return None
        try:
            result = subprocess.run(
                ["git", "rev-parse", "--git-dir"], capture_output=True, text=True, check=False
            )
            if result.returncode != 0:
                logging.warning("Not in a git repository, cannot check for updates")
                return None
            subprocess.run(["git", "fetch", "origin"], capture_output=True, check=True)
            result = subprocess.run(
                ["git", "rev-list", "HEAD..origin/main", "--count"],
                capture_output=True,
                text=True,
                check=True,
            )
            update_count = int(result.stdout.strip())
            if update_count > 0:
                result = subprocess.run(
                    ["git", "log", "origin/main", "-1", "--pretty=format:%s"],
                    capture_output=True,
                    text=True,
                    check=True,
                )
                latest_commit = result.stdout.strip()
                return {
                    "updates_available": True,
                    "update_count": update_count,
                    "latest_commit": latest_commit,
                }
            else:
                return {"updates_available": False, "update_count": 0}
        except Exception as e:  # pragma: no cover - log only
            logging.error(f"Failed to check for updates: {e}")
            return None


__all__ = ["Config"]
<|MERGE_RESOLUTION|>--- conflicted
+++ resolved
@@ -272,7 +272,6 @@
             config_file=config_file,
         )
 
-<<<<<<< HEAD
         # Audio settings
         audio_settings = self.config_data.get("audio_settings", {})
         self.mic_chunk_size = audio_settings.get("mic_chunk_size", 1024)
@@ -368,7 +367,7 @@
         if self.config_file:
             candidates.append(self.config_file)
         env_path = os.environ.get("CHATCOMM_CONFIG")
-=======
+        
     @classmethod
     def load(cls, config_file: str = "config.json") -> "Config":
         """Load configuration from JSON using the search rules of the old class."""
@@ -382,7 +381,7 @@
         if config_file:
             candidates.append(config_file)
         env_path = os.getenv("CHATCOMM_CONFIG")
->>>>>>> 3921b231
+        
         if env_path:
             candidates.append(env_path)
         candidates.extend(["default_config.json", "config.json"])
