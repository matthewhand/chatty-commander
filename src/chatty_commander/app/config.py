--- conflicted
+++ resolved
@@ -3,7 +3,6 @@
 import json
 import logging
 import os
-<<<<<<< HEAD
 import subprocess
 from dataclasses import asdict, dataclass, field
 from typing import Any
@@ -81,12 +80,8 @@
         path = os.getenv("ADVISORS_MEMORY_PATH")
         if path is not None:
             self.persistence_path = path
-=======
->>>>>>> c3cfcab4
-
-logger = logging.getLogger(__name__)
-
-<<<<<<< HEAD
+
+
 @dataclass
 class AdvisorsConfig:
     enabled: bool = False
@@ -100,12 +95,20 @@
     features: dict[str, bool] = field(
         default_factory=lambda: {"browser_analyst": True, "avatar_talkinghead": False}
     )
-=======
->>>>>>> c3cfcab4
-
+
+    def apply_env_overrides(self) -> None:
+        self.provider.apply_env_overrides()
+        self.bridge.apply_env_overrides()
+        self.memory.apply_env_overrides()
+
+
+# ---------------------------------------------------------------------------
+# Root configuration dataclass
+
+
+@dataclass
 class Config:
-<<<<<<< HEAD
-    """Application configuration loaded from JSON with env overrides."""
+    def __init__(self, config_file="config.json"):
 
     model_paths: ModelPaths = field(default_factory=ModelPaths)
     api_endpoints: ApiEndpoints = field(default_factory=ApiEndpoints)
@@ -148,77 +151,6 @@
     modes: dict[str, str] = field(default_factory=dict)
     config_file: str = "config.json"
 
-    # ------------------------------------------------------------------
-    # Construction helpers
-
-    def __post_init__(self) -> None:  # noqa: D401 - documented on class
-        self.api_endpoints.apply_env_overrides()
-        self.advisors.apply_env_overrides()
-        # Build model actions after commands/keybindings have been loaded
-        self.model_actions = self._build_model_actions()
-
-    # --- Convenience attribute accessors ---------------------------------
-
-    @property
-    def general_models_path(self) -> str:
-        return self.model_paths.idle
-
-    @general_models_path.setter
-    def general_models_path(self, value: str) -> None:
-        self.model_paths.idle = value
-
-    @property
-    def system_models_path(self) -> str:
-        return self.model_paths.computer
-
-    @system_models_path.setter
-    def system_models_path(self, value: str) -> None:
-        self.model_paths.computer = value
-
-    @property
-    def chat_models_path(self) -> str:
-        return self.model_paths.chatty
-
-    @chat_models_path.setter
-    def chat_models_path(self, value: str) -> None:
-        self.model_paths.chatty = value
-
-    @property
-    def mic_chunk_size(self) -> int:
-        return self.audio_settings.mic_chunk_size
-
-    @property
-    def sample_rate(self) -> int:
-        return self.audio_settings.sample_rate
-
-    @property
-    def audio_format(self) -> str:
-        return self.audio_settings.audio_format
-
-    @property
-    def debug_mode(self) -> bool:
-        return self.general_settings.debug_mode
-
-    @property
-    def default_state(self) -> str:
-        return self.general_settings.default_state
-
-    @property
-    def inference_framework(self) -> str:
-        return self.general_settings.inference_framework
-
-    @property
-    def start_on_boot(self) -> bool:
-        return self.general_settings.start_on_boot
-=======
-    def __init__(self, config_file="config.json"):
-
-        # Load configuration from JSON file (with fallbacks and env overrides)
-        self.config_file = config_file
-        self.config_data = self._load_config()
-        # Expose raw config under .config for web routers expecting a dict
-        self.config: dict = self.config_data
-
         # Extract commonly used config values as properties
         self.default_state = self.config_data.get("default_state", "idle")
         self.general_models_path = self.config_data.get("general_models_path", "models/general")
@@ -230,7 +162,6 @@
         self.wakeword_state_map = self.config_data.get("wakeword_state_map", {})
         self.state_transitions = self.config_data.get("state_transitions", {})
         self.commands = self.config_data.get("commands", {})
->>>>>>> c3cfcab4
 
         # Voice/GUI behaviour
         self.voice_only = self.config_data.get("voice_only", False)
@@ -315,14 +246,6 @@
         self.system_models_path = model_paths.get("computer", "models-computer")
         self.chat_models_path = model_paths.get("chatty", "models-chatty")
 
-<<<<<<< HEAD
-    def to_dict(self) -> dict[str, Any]:
-        """Return a JSON serialisable dict of the configuration."""
-        data = asdict(self)
-        # ``config_file`` is an internal detail and should not be persisted
-        data.pop("config_file", None)
-        return data
-=======
         # API Endpoints and external command URLs
         api_endpoints = self.config_data.get(
             "api_endpoints",
@@ -331,7 +254,6 @@
                 "chatbot_endpoint": "http://localhost:3100/",
             },
         )
->>>>>>> c3cfcab4
 
         # Override endpoints from environment variables if available
         if os.environ.get("CHATBOT_ENDPOINT"):
@@ -339,7 +261,90 @@
         if os.environ.get("HOME_ASSISTANT_ENDPOINT"):
             api_endpoints["home_assistant"] = os.environ.get("HOME_ASSISTANT_ENDPOINT")
 
-<<<<<<< HEAD
+        self.api_endpoints = api_endpoints
+
+        # Configuration for model actions (derived from commands)
+        self.model_actions = self._build_model_actions()
+
+    # --- Convenience attribute accessors ---------------------------------
+
+    @property
+    def general_models_path(self) -> str:
+        return self.model_paths.idle
+
+    @general_models_path.setter
+    def general_models_path(self, value: str) -> None:
+        self.model_paths.idle = value
+
+    @property
+    def system_models_path(self) -> str:
+        return self.model_paths.computer
+
+    @system_models_path.setter
+    def system_models_path(self, value: str) -> None:
+        self.model_paths.computer = value
+
+    @property
+    def chat_models_path(self) -> str:
+        return self.model_paths.chatty
+
+    @chat_models_path.setter
+    def chat_models_path(self, value: str) -> None:
+        self.model_paths.chatty = value
+
+    @property
+    def mic_chunk_size(self) -> int:
+        return self.audio_settings.mic_chunk_size
+
+    @property
+    def sample_rate(self) -> int:
+        return self.audio_settings.sample_rate
+
+    @property
+    def audio_format(self) -> str:
+        return self.audio_settings.audio_format
+
+    @property
+    def debug_mode(self) -> bool:
+        return self.general_settings.debug_mode
+
+    @property
+    def default_state(self) -> str:
+        return self.general_settings.default_state
+
+    @property
+    def inference_framework(self) -> str:
+        return self.general_settings.inference_framework
+
+    @property
+    def start_on_boot(self) -> bool:
+        return self.general_settings.start_on_boot
+
+    @start_on_boot.setter
+    def start_on_boot(self, value: bool) -> None:
+        self.general_settings.start_on_boot = value
+
+    @property
+    def check_for_updates(self) -> bool:
+        return self.general_settings.check_for_updates
+
+    @check_for_updates.setter
+    def check_for_updates(self, value: bool) -> None:
+        self.general_settings.check_for_updates = value
+
+    # ------------------------------------------------------------------
+    # Serialization helpers
+
+    def to_dict(self) -> dict[str, Any]:
+        """Return a JSON serialisable dict of the configuration."""
+        data = asdict(self)
+        # ``config_file`` is an internal detail and should not be persisted
+        data.pop("config_file", None)
+        return data
+
+    # ------------------------------------------------------------------
+    # Loading helpers
+
     @classmethod
     def from_dict(cls, data: dict[str, Any], config_file: str = "config.json") -> Config:
         """Create a ``Config`` instance from a raw dictionary."""
@@ -391,20 +396,6 @@
                     "that_ill_do": "idle",
                     "toggle_mode": "chatty",
                 },
-=======
-        self.api_endpoints = api_endpoints
-
-        # Configuration for model actions (derived from commands)
-        self.model_actions = self._build_model_actions()
-
-        # Configuration for different states and their associated models
-        self.state_models = self.config_data.get(
-            "state_models",
-            {
-                "idle": ["hey_chat_tee", "hey_khum_puter", "okay_stop"],
-                "computer": ["oh_kay_screenshot", "okay_stop"],
-                "chatty": ["wax_poetic", "thanks_chat_tee", "that_ill_do", "okay_stop"],
->>>>>>> c3cfcab4
             },
             audio_settings=audio_settings,
             general_settings=general_settings,
@@ -417,7 +408,6 @@
             config_file=config_file,
         )
 
-<<<<<<< HEAD
     @classmethod
     def load(cls, config_file: str = "config.json") -> Config:
         """Load configuration from JSON using the search rules of the old class."""
@@ -497,174 +487,6 @@
     def set_start_on_boot(self, enabled: bool) -> None:
         """Enable or disable start on boot."""
         self.start_on_boot = enabled
-=======
-        # Flexible modes configuration (optional)
-        # Example structure:
-        # modes: {
-        #   "idle": {"wakewords": ["hey_chat_tee", "hey_khum_puter"], "persona": "default", "tools": ["fs","browser"]},
-        #   "computer": {"wakewords": ["oh_kay_screenshot"], "persona": null},
-        #   "chatty": {"wakewords": [], "persona": "chatty"}
-        # }
-        self.modes: dict = self.config_data.get("modes", {})
-
-        # Build wakeword -> target mode map from modes, with legacy fallbacks
-        self.wakeword_state_map: dict[str, str] = {}
-        for mode_name, cfg in self.modes.items():
-            for ww in (cfg or {}).get("wakewords", []) or []:
-                self.wakeword_state_map[str(ww)] = mode_name
-
-        # Legacy default fallbacks if not otherwise specified
-        legacy_map = {
-            "hey_chat_tee": "chatty",
-            "hey_khum_puter": "computer",
-            "okay_stop": "idle",
-            "thanks_chat_tee": "idle",
-            "that_ill_do": "idle",
-        }
-        for k, v in legacy_map.items():
-            self.wakeword_state_map.setdefault(k, v)
-
-        # Audio settings
-        audio_settings = self.config_data.get("audio_settings", {})
-        self.mic_chunk_size = self._get_int_env(
-            "CHATCOMM_MIC_CHUNK_SIZE", audio_settings.get("mic_chunk_size", 1024)
-        )
-        self.sample_rate = self._get_int_env(
-            "CHATCOMM_SAMPLE_RATE", audio_settings.get("sample_rate", 16000)
-        )
-        self.audio_format = os.environ.get(
-            "CHATCOMM_AUDIO_FORMAT", audio_settings.get("audio_format", "int16")
-        )
-
-        # General settings
-        self._load_general_settings()
-
-        # Keybindings
-        self.keybindings = self.config_data.get("keybindings", {})
-
-        # Commands
-        self.commands = self.config_data.get("commands", {})
-
-        # Command sequences
-        self.command_sequences = self.config_data.get("command_sequences", {})
-
-        # Advisors (OpenAI-Agents advisor) settings
-        advisors_cfg = self.config_data.get("advisors", {})
-        provider_cfg = advisors_cfg.get("provider", {})
-        # Environment overrides
-        provider_base_url = os.environ.get(
-            "ADVISORS_PROVIDER_BASE_URL", provider_cfg.get("base_url", "")
-        )
-        provider_api_key = os.environ.get(
-            "ADVISORS_PROVIDER_API_KEY", provider_cfg.get("api_key", "")
-        )
-
-        self.advisors = {
-            "enabled": advisors_cfg.get("enabled", False),
-            "llm_api_mode": advisors_cfg.get("llm_api_mode", "completion"),
-            "model": advisors_cfg.get("model", "gpt-oss20b"),
-            "default_persona": advisors_cfg.get("default_persona", "chatty"),
-            "personas": advisors_cfg.get(
-                "personas",
-                {
-                    "chatty": "You are Chatty, a friendly multimodal avatar with 3D talking head, continuous TTS/STT. Be concise and engaging."
-                },
-            ),
-            "provider": {
-                "base_url": provider_base_url,
-                "api_key": provider_api_key,
-            },
-            "bridge": {
-                "token": os.environ.get(
-                    "ADVISORS_BRIDGE_TOKEN", advisors_cfg.get("bridge", {}).get("token", "")
-                ),
-                "url": os.environ.get(
-                    "ADVISORS_BRIDGE_URL", advisors_cfg.get("bridge", {}).get("url", "")
-                ),
-            },
-            "memory": {
-                "persistence_enabled": bool(
-                    os.environ.get(
-                        "ADVISORS_MEMORY_PERSIST",
-                        str(advisors_cfg.get("memory", {}).get("persistence_enabled", False)),
-                    ).lower()
-                    in ["1", "true", "yes"]
-                ),
-                "persistence_path": os.environ.get(
-                    "ADVISORS_MEMORY_PATH",
-                    advisors_cfg.get("memory", {}).get(
-                        "persistence_path", "data/advisors_memory.jsonl"
-                    ),
-                ),
-            },
-            "platforms": advisors_cfg.get("platforms", ["discord", "slack"]),
-            "features": advisors_cfg.get(
-                "features",
-                {"browser_analyst": True, "avatar_talkinghead": False},
-            ),
-        }
-
-        # Advisors: directives configuration
-        self.advisors_directives = advisors_cfg.get(
-            "directives",
-            {
-                "parse_models": True,
-                "parse_tools": True,
-                "parse_mode_switch": True,
-            },
-        )
-
-        # Advisors: tools configuration
-        self.tools = self.config_data.get(
-            "tools",
-            {
-                "fs_enabled": True,
-                "browser_enabled": True,
-            },
-        )
-
-    def _load_config(self):
-        """Load configuration from file or defaults."""
-        try:
-            with open(self.config_file, encoding='utf-8') as f:
-                return json.load(f)
-        except FileNotFoundError:
-            logger.warning(f"Config file {self.config_file} not found. Using defaults.")
-            return {}
-        except json.JSONDecodeError:
-            logger.error(f"Config file {self.config_file} is not a valid JSON. Using defaults.")
-            return {}
-
-    def _build_model_actions(self):
-        """Create model action mappings from commands config."""
-        commands_cfg = self.config_data.get(
-            "commands",
-            {
-                "that_ill_do": {
-                    "idle": "thanks_chat_tee",
-                    "computer": "okay_stop",
-                }
-            },
-        )
-        return {"computer": commands_cfg}
-
-    def _load_general_settings(self) -> None:
-        general = self.config_data.get("general", {})
-        self.default_state = general.get("default_state", self.default_state)
-
-    def validate(self):
-        # Validate modes structure if present
-        if self.modes:
-            if not isinstance(self.modes, dict):
-                raise ValueError("'modes' must be a dict of mode configs")
-            for name, cfg in self.modes.items():
-                if not isinstance(cfg, dict):
-                    raise ValueError(f"mode '{name}' must be a dict")
-                if 'wakewords' in cfg and not isinstance(cfg['wakewords'], list):
-                    raise ValueError(f"mode '{name}'.wakewords must be a list")
-
-    def set_start_on_boot(self, enabled):
->>>>>>> c3cfcab4
         self._update_general_setting("start_on_boot", enabled)
 
     def set_check_for_updates(self, enabled):
@@ -699,7 +521,6 @@
             logger.error(f"Failed to disable start on boot: {e}")
             raise
 
-<<<<<<< HEAD
     def perform_update_check(self) -> dict[str, Any] | None:
         """Check for updates from the repository."""
         if not self.check_for_updates:
@@ -736,15 +557,6 @@
                 return {"updates_available": False, "update_count": 0}
         except Exception as e:  # pragma: no cover - log only
             logging.error(f"Failed to check for updates: {e}")
-=======
-    def perform_update_check(self):
-        update_check_config = self.config_data.get("update_check", {})
-
-        enabled = update_check_config.get("enabled", False)
-        interval_hours = update_check_config.get("interval_hours", 24)
-
-        if not enabled:
->>>>>>> c3cfcab4
             return None
 
         # Check last check time and see if it's time to check again
