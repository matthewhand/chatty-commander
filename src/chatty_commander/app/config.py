--- conflicted
+++ resolved
@@ -1,4 +1,3 @@
-<<<<<<< HEAD
 from __future__ import annotations
 
 import json
@@ -99,7 +98,7 @@
             self.api_endpoints["chatbot_endpoint"] = os.environ["CHATBOT_ENDPOINT"]
         if os.environ.get("HOME_ASSISTANT_ENDPOINT"):
             self.api_endpoints["home_assistant"] = os.environ["HOME_ASSISTANT_ENDPOINT"]
-    
+
     def _apply_web_server_config(self) -> None:
         web_cfg = self.config_data.get("web_server", {})
         host = web_cfg.get("host", "0.0.0.0")
@@ -201,790 +200,3 @@
     @classmethod
     def load(cls, config_file: str = "config.json") -> "Config":
         return cls(config_file)
-    # Serialization helpers
-
-    def to_dict(self) -> Dict[str, Any]:
-        """Return a JSON serialisable dict of the configuration."""
-        data = asdict(self)
-        # ``config_file`` is an internal detail and should not be persisted
-        data.pop("config_file", None)
-        return data
-
-    # ------------------------------------------------------------------
-    # Loading helpers
-
-    @classmethod
-    def from_dict(cls, data: Dict[str, Any], config_file: str = "config.json") -> "Config":
-        """Create a ``Config`` instance from a raw dictionary."""
-        model_paths = ModelPaths(**data.get("model_paths", {}))
-        api_endpoints = ApiEndpoints(**data.get("api_endpoints", {}))
-        audio_settings = AudioSettings(**data.get("audio_settings", {}))
-        general_settings = GeneralSettings(**data.get("general_settings", {}))
-        advisors_data = data.get("advisors", {})
-        advisors = AdvisorsConfig(
-            enabled=advisors_data.get("enabled", False),
-            llm_api_mode=advisors_data.get("llm_api_mode", "completion"),
-            model=advisors_data.get("model", "gpt-oss20b"),
-            provider=AdvisorsProvider(**advisors_data.get("provider", {})),
-            bridge=AdvisorsBridge(**advisors_data.get("bridge", {})),
-            memory=AdvisorsMemory(**advisors_data.get("memory", {})),
-            platforms=advisors_data.get("platforms", ["discord", "slack"]),
-            personas=advisors_data.get("personas", {"default": "philosophy_advisor"}),
-            features=advisors_data.get(
-                "features", {"browser_analyst": True, "avatar_talkinghead": False}
-            ),
-        )
-
-        return cls(
-            model_paths=model_paths,
-            api_endpoints=api_endpoints,
-            model_actions=data.get("model_actions", {}),
-            state_models=data.get("state_models")
-            or {
-                "idle": ["hey_chat_tee", "hey_khum_puter"],
-                "computer": ["oh_kay_screenshot"],
-                "chatty": ["wax_poetic"],
-            },
-            audio_settings=audio_settings,
-            general_settings=general_settings,
-            keybindings=data.get("keybindings", {}),
-            commands=data.get("commands", {}),
-            command_sequences=data.get("command_sequences", {}),
-            advisors=advisors,
-            listen_for=data.get("listen_for", {}),
-            modes=data.get("modes", {}),
-            config_file=config_file,
-        )
-
-        # Audio settings
-        audio_settings = self.config_data.get("audio_settings", {})
-        self.mic_chunk_size = audio_settings.get("mic_chunk_size", 1024)
-        self.sample_rate = audio_settings.get("sample_rate", 16000)
-        self.audio_format = audio_settings.get("audio_format", "int16")
-
-        # General settings
-        general_settings = self.config_data.get("general_settings", {})
-        self.debug_mode = general_settings.get("debug_mode", True)
-        self.default_state = general_settings.get("default_state", "idle")
-        self.inference_framework = general_settings.get("inference_framework", "onnx")
-        self.start_on_boot = general_settings.get("start_on_boot", False)
-        # Ensure we're using ONNX runtime for ONNX models
-        self.check_for_updates = general_settings.get("check_for_updates", True)
-
-        # Logging configuration
-        logging_settings = self.config_data.get("logging", {})
-        self.log_level = logging_settings.get("level", "INFO")
-        self.log_format = logging_settings.get("format", "plain")
-        self.log_handlers = logging_settings.get("handlers", ["console"])
-        self.log_file = logging_settings.get("file", "logs/chattycommander.log")
-        self.log_external_url = logging_settings.get("external_url", "")
-        self.telemetry_url = logging_settings.get("telemetry_url", "")
-        self.diagnostics_file = logging_settings.get("diagnostics_file", "logs/diagnostics.jsonl")
-        self.logging = {
-            "level": self.log_level,
-            "format": self.log_format,
-            "handlers": self.log_handlers,
-            "file": self.log_file,
-            "external_url": self.log_external_url or None,
-            "telemetry_url": self.telemetry_url or None,
-            "diagnostics_file": self.diagnostics_file,
-        }
-
-        # Keybindings
-        self.keybindings = self.config_data.get("keybindings", {})
-
-        # Commands
-        self.commands = self.config_data.get("commands", {})
-
-        # Command sequences
-        self.command_sequences = self.config_data.get("command_sequences", {})
-
-        # Advisors (OpenAI-Agents advisor) settings
-        advisors_cfg = self.config_data.get("advisors", {})
-        provider_cfg = advisors_cfg.get("provider", {})
-        # Environment overrides
-        provider_base_url = os.environ.get("ADVISORS_PROVIDER_BASE_URL", provider_cfg.get("base_url", ""))
-        provider_api_key = os.environ.get("ADVISORS_PROVIDER_API_KEY", provider_cfg.get("api_key", ""))
-
-        self.advisors = {
-            "enabled": advisors_cfg.get("enabled", False),
-            "llm_api_mode": advisors_cfg.get("llm_api_mode", "completion"),
-            "model": advisors_cfg.get("model", "gpt-oss20b"),
-            "provider": {
-                "base_url": provider_base_url,
-                "api_key": provider_api_key,
-            },
-            "bridge": {
-                "token": os.environ.get(
-                    "ADVISORS_BRIDGE_TOKEN", advisors_cfg.get("bridge", {}).get("token", "")
-                ),
-                "url": os.environ.get(
-                    "ADVISORS_BRIDGE_URL", advisors_cfg.get("bridge", {}).get("url", "")
-                ),
-            },
-            "memory": {
-                "persistence_enabled": bool(
-                    os.environ.get("ADVISORS_MEMORY_PERSIST", str(advisors_cfg.get("memory", {}).get("persistence_enabled", False))).lower()
-                    in ["1", "true", "yes"]
-                ),
-                "persistence_path": os.environ.get(
-                    "ADVISORS_MEMORY_PATH",
-                    advisors_cfg.get("memory", {}).get("persistence_path", "data/advisors_memory.jsonl"),
-                ),
-            },
-            "platforms": advisors_cfg.get("platforms", ["discord", "slack"]),
-            "personas": advisors_cfg.get("personas", {"default": "philosophy_advisor"}),
-            "features": advisors_cfg.get(
-                "features",
-                {"browser_analyst": True, "avatar_talkinghead": False},
-            ),
-        }
-
-    def _load_config(self):
-        """Load configuration from JSON file with fallbacks and environment overrides."""
-        import json
-        import logging
-        import os
-
-        # 1) Candidate paths: explicit file, CHATCOMM_CONFIG, default_config.json, config.json
-        candidates = []
-        if self.config_file:
-            candidates.append(self.config_file)
-        env_path = os.environ.get("CHATCOMM_CONFIG")
-        
-    @classmethod
-    def load(cls, config_file: str = "config.json") -> "Config":
-        """Load configuration from JSON using the search rules of the old class."""
-        data = cls._read_config(config_file)
-        return cls.from_dict(data, config_file=config_file)
-
-    @staticmethod
-    def _read_config(config_file: str) -> Dict[str, Any]:
-        """Read configuration data from ``config_file`` with fallbacks."""
-        candidates: List[str] = []
-        if config_file:
-            candidates.append(config_file)
-        env_path = os.getenv("CHATCOMM_CONFIG")
-        
-        if env_path:
-            candidates.append(env_path)
-        candidates.extend(["default_config.json", "config.json"])
-
-    def save_config(self, config_data: dict | None = None) -> None:
-        """Save configuration to file."""
-        if config_data is not None:
-            self.config_data.update(config_data)
-            self.config = self.config_data
-
-        # Persist web server configuration
-        self._apply_web_server_config()
-        self.config_data["web_server"] = self.web_server
-        self.config_data["voice_only"] = self.voice_only
-
-        try:
-            with open(self.config_file, 'w', encoding='utf-8') as f:
-                json.dump(self.config_data, f, indent=2)
-        except Exception as e:
-            logger.error(f"Failed to save config: {e}")
-            raise
-=======
-class Config:
-    def __init__(self, config_file="config.json"):
-        import os
-
-        # Load configuration from JSON file (with fallbacks and env overrides)
-        self.config_file = config_file
-        self.config_data = self._load_config()
->>>>>>> 1d548620
-
-        # Path configurations for model directories
-        model_paths = self.config_data.get("model_paths", {})
-        self.general_models_path = model_paths.get("idle", "models-idle")
-        self.system_models_path = model_paths.get("computer", "models-computer")
-        self.chat_models_path = model_paths.get("chatty", "models-chatty")
-
-        # API Endpoints and external command URLs
-        api_endpoints = self.config_data.get(
-            "api_endpoints",
-            {
-                "home_assistant": "http://homeassistant.domain.home:8123/api",
-                "chatbot_endpoint": "http://localhost:3100/",
-            },
-        )
-
-        # Override endpoints from environment variables if available
-        if os.environ.get("CHATBOT_ENDPOINT"):
-            api_endpoints["chatbot_endpoint"] = os.environ.get("CHATBOT_ENDPOINT")
-        if os.environ.get("HOME_ASSISTANT_ENDPOINT"):
-            api_endpoints["home_assistant"] = os.environ.get("HOME_ASSISTANT_ENDPOINT")
-
-        self.api_endpoints = api_endpoints
-
-        # Configuration for model actions (derived from commands)
-        self.model_actions = self._build_model_actions()
-
-<<<<<<< HEAD
-    # --- Convenience attribute accessors ---------------------------------
-
-    @property
-    def general_models_path(self) -> str:
-        return self.model_paths.idle
-
-    @general_models_path.setter
-    def general_models_path(self, value: str) -> None:
-        self.model_paths.idle = value
-
-    @property
-    def system_models_path(self) -> str:
-        return self.model_paths.computer
-
-    @system_models_path.setter
-    def system_models_path(self, value: str) -> None:
-        self.model_paths.computer = value
-
-    @property
-    def chat_models_path(self) -> str:
-        return self.model_paths.chatty
-
-    @chat_models_path.setter
-    def chat_models_path(self, value: str) -> None:
-        self.model_paths.chatty = value
-
-    @property
-    def mic_chunk_size(self) -> int:
-        return self.audio_settings.mic_chunk_size
-
-    @property
-    def sample_rate(self) -> int:
-        return self.audio_settings.sample_rate
-
-    @property
-    def audio_format(self) -> str:
-        return self.audio_settings.audio_format
-
-    @property
-    def debug_mode(self) -> bool:
-        return self.general_settings.debug_mode
-
-    @property
-    def default_state(self) -> str:
-        return self.general_settings.default_state
-
-    @property
-    def inference_framework(self) -> str:
-        return self.general_settings.inference_framework
-
-    @property
-    def start_on_boot(self) -> bool:
-        return self.general_settings.start_on_boot
-
-    @start_on_boot.setter
-    def start_on_boot(self, value: bool) -> None:
-        self.general_settings.start_on_boot = value
-
-    @property
-    def check_for_updates(self) -> bool:
-        return self.general_settings.check_for_updates
-
-    @check_for_updates.setter
-    def check_for_updates(self, value: bool) -> None:
-        self.general_settings.check_for_updates = value
-
-    # ------------------------------------------------------------------
-    # Serialization helpers
-
-    def to_dict(self) -> dict[str, Any]:
-        """Return a JSON serialisable dict of the configuration."""
-        data = asdict(self)
-        # ``config_file`` is an internal detail and should not be persisted
-        data.pop("config_file", None)
-        return data
-
-    # ------------------------------------------------------------------
-    # Loading helpers
-
-    @classmethod
-    def from_dict(cls, data: dict[str, Any], config_file: str = "config.json") -> Config:
-        """Create a ``Config`` instance from a raw dictionary."""
-        model_paths = ModelPaths(**data.get("model_paths", {}))
-        api_endpoints = ApiEndpoints(**data.get("api_endpoints", {}))
-        audio_settings = AudioSettings(**data.get("audio_settings", {}))
-        general_settings = GeneralSettings(**data.get("general_settings", {}))
-        advisors_data = data.get("advisors", {})
-        advisors = AdvisorsConfig(
-            enabled=advisors_data.get("enabled", False),
-            llm_api_mode=advisors_data.get("llm_api_mode", "completion"),
-            model=advisors_data.get("model", "gpt-oss20b"),
-            provider=AdvisorsProvider(**advisors_data.get("provider", {})),
-            bridge=AdvisorsBridge(**advisors_data.get("bridge", {})),
-            memory=AdvisorsMemory(**advisors_data.get("memory", {})),
-            platforms=advisors_data.get("platforms", ["discord", "slack"]),
-            personas=advisors_data.get("personas", {"default": "philosophy_advisor"}),
-            features=advisors_data.get(
-                "features", {"browser_analyst": True, "avatar_talkinghead": False}
-            ),
-        )
-
-        return cls(
-            model_paths=model_paths,
-            api_endpoints=api_endpoints,
-            model_actions=data.get("model_actions", {}),
-            state_models=data.get("state_models")
-            or {
-=======
-        # Configuration for different states and their associated models
-        self.state_models = self.config_data.get(
-            "state_models",
-            {
->>>>>>> 1d548620
-                "idle": ["hey_chat_tee", "hey_khum_puter"],
-                "computer": ["oh_kay_screenshot"],
-                "chatty": ["wax_poetic"],
-            },
-<<<<<<< HEAD
-        )
-
-        # Audio settings
-        audio_settings = self.config_data.get("audio_settings", {})
-        self.mic_chunk_size = audio_settings.get("mic_chunk_size", 1024)
-        self.sample_rate = audio_settings.get("sample_rate", 16000)
-        self.audio_format = audio_settings.get("audio_format", "int16")
-
-        # General settings
-        general_settings = self.config_data.get("general_settings", {})
-        self.debug_mode = general_settings.get("debug_mode", True)
-        self.default_state = general_settings.get("default_state", "idle")
-        self.inference_framework = general_settings.get("inference_framework", "onnx")
-        self.start_on_boot = general_settings.get("start_on_boot", False)
-        # Ensure we're using ONNX runtime for ONNX models
-        self.check_for_updates = general_settings.get("check_for_updates", True)
-
-        # Keybindings
-        self.keybindings = self.config_data.get("keybindings", {})
-
-        # Commands
-        self.commands = self.config_data.get("commands", {})
-
-        # Command sequences
-        self.command_sequences = self.config_data.get("command_sequences", {})
-
-<<<<<<< HEAD
-        # Authentication settings
-        auth_cfg = self.config_data.get("auth", {})
-        self.auth = {
-            "enabled": auth_cfg.get("enabled", False),
-            # Environment variable override for API key
-            "api_key": os.environ.get(
-                "CHATCOMM_API_KEY", auth_cfg.get("api_key", "")
-            ),
-            "allowed_origins": auth_cfg.get(
-                "allowed_origins", ["http://localhost:3000"]
-            ),
-        }
-
-        # Advisors (OpenAI-Agents advisor) settings
-        advisors_cfg = self.config_data.get("advisors", {})
-        provider_cfg = advisors_cfg.get("provider", {})
-        # Environment overrides
-        provider_base_url = os.environ.get(
-            "ADVISORS_PROVIDER_BASE_URL", provider_cfg.get("base_url", "")
-        )
-        provider_api_key = os.environ.get(
-            "ADVISORS_PROVIDER_API_KEY", provider_cfg.get("api_key", "")
-        )
-
-        self.advisors = {
-            "enabled": advisors_cfg.get("enabled", False),
-            "llm_api_mode": advisors_cfg.get("llm_api_mode", "completion"),
-            "model": advisors_cfg.get("model", "gpt-oss20b"),
-            "default_persona": advisors_cfg.get("default_persona", "chatty"),
-            "personas": advisors_cfg.get(
-                "personas",
-                {
-                    "chatty": "You are Chatty, a friendly multimodal avatar with 3D talking head, continuous TTS/STT. Be concise and engaging."
-=======
-            state_transitions=data.get("state_transitions")
-            or {
-                "idle": {
-                    "hey_chat_tee": "chatty",
-                    "hey_khum_puter": "computer",
-                    "toggle_mode": "computer",
-                },
-                "chatty": {
-                    "hey_khum_puter": "computer",
-                    "okay_stop": "idle",
-                    "thanks_chat_tee": "idle",
-                    "toggle_mode": "idle",
-                },
-                "computer": {
-                    "hey_chat_tee": "chatty",
-                    "okay_stop": "idle",
-                    "that_ill_do": "idle",
-                    "toggle_mode": "chatty",
->>>>>>> update/pr-52
-                },
-            },
-            audio_settings=audio_settings,
-            general_settings=general_settings,
-            keybindings=data.get("keybindings", {}),
-            commands=data.get("commands", {}),
-            command_sequences=data.get("command_sequences", {}),
-            advisors=advisors,
-            listen_for=data.get("listen_for", {}),
-            modes=data.get("modes", {}),
-            config_file=config_file,
-        )
-
-    @classmethod
-    def load(cls, config_file: str = "config.json") -> Config:
-        """Load configuration from JSON using the search rules of the old class."""
-        data = cls._read_config(config_file)
-        return cls.from_dict(data, config_file=config_file)
-
-    @staticmethod
-    def _read_config(config_file: str) -> dict[str, Any]:
-        """Read configuration data from ``config_file`` with fallbacks."""
-        candidates: list[str] = []
-        if config_file:
-            candidates.append(config_file)
-        env_path = os.getenv("CHATCOMM_CONFIG")
-        if env_path:
-            candidates.append(env_path)
-        candidates.extend(["default_config.json", "config.json"])
-
-        seen: set[str] = set()
-        ordered: list[str] = []
-        for p in candidates:
-            if p and p not in seen:
-                ordered.append(p)
-                seen.add(p)
-
-        for path in ordered:
-            if os.path.exists(path):
-                try:
-                    with open(path) as f:  # noqa: PTH123 - user provided path
-                        data = json.load(f)
-                    logging.info(f"Loaded configuration from {path}")
-                    return data
-                except (json.JSONDecodeError, OSError) as e:  # pragma: no cover - log only
-                    logging.warning(f"Could not load config file {path}: {e}")
-
-        logging.warning("No valid configuration found; falling back to empty config")
-        return {}
-
-    # ------------------------------------------------------------------
-    # Behavioural helpers (largely ported from previous implementation)
-
-    def _build_model_actions(self) -> dict[str, dict[str, str]]:
-        """Build model actions from commands configuration."""
-        actions: dict[str, dict[str, str]] = {}
-        for command_name, command_config in self.commands.items():
-            action_type = command_config.get("action")
-            if action_type == "keypress":
-                keys = command_config.get("keys")
-                if keys and keys in self.keybindings:
-                    actions[command_name] = {"keypress": self.keybindings[keys]}
-                else:
-                    actions[command_name] = {"keypress": keys}
-            elif action_type == "url":
-                url = command_config.get("url", "")
-                for endpoint_name, endpoint_url in asdict(self.api_endpoints).items():
-                    url = url.replace(f"{{{endpoint_name}}}", endpoint_url)
-                actions[command_name] = {"url": url}
-            elif action_type == "custom_message":
-                actions[command_name] = {"message": command_config.get("message", "")}
-        return actions
-
-    # --- Public API ----------------------------------------------------
-
-    def validate(self) -> None:
-        """Validate configuration values."""
-        if not self.model_actions:
-            raise ValueError("Model actions configuration is empty.")
-
-        paths = [self.general_models_path, self.system_models_path, self.chat_models_path]
-        for path in paths:
-            if not os.path.exists(path):  # noqa: PTH110
-=======
-    def _load_config(self):
-        """Load configuration from JSON file with fallbacks and environment overrides."""
-        import json
-        import logging
-        import os
-
-        # 1) Candidate paths: explicit file, CHATCOMM_CONFIG, default_config.json, config.json
-        candidates = []
-        if self.config_file:
-            candidates.append(self.config_file)
-        env_path = os.environ.get("CHATCOMM_CONFIG")
-        if env_path:
-            candidates.append(env_path)
-        # Prefer default_config.json if present, then config.json
-        candidates.extend(["default_config.json", "config.json"])
-
-        # De-duplicate while preserving order
-        seen = set()
-        ordered = []
-        for p in candidates:
-            if p and p not in seen:
-                ordered.append(p)
-                seen.add(p)
-
-        # Attempt to load the first existing and valid JSON
-        for path in ordered:
-            if os.path.exists(path):
-                try:
-                    with open(path) as f:
-                        data = json.load(f)
-                    logging.info(f"Loaded configuration from {path}")
-                    return data
-                except (json.JSONDecodeError, OSError) as e:
-                    logging.warning(f"Could not load config file {path}: {e}")
-
-        logging.warning("No valid configuration found; falling back to empty config")
-        return {}
-
-    def _build_model_actions(self):
-        """Build model actions from commands configuration."""
-        model_actions = {}
-        commands = self.config_data.get("commands", {})
-
-        for command_name, command_config in commands.items():
-            action_type = command_config.get("action")
-
-            if action_type == "keypress":
-                keys = command_config.get("keys")
-                if keys and keys in self.config_data.get("keybindings", {}):
-                    model_actions[command_name] = {
-                        "keypress": self.config_data["keybindings"][keys]
-                    }
-                else:
-                    model_actions[command_name] = {"keypress": keys}
-            elif action_type == "url":
-                url = command_config.get("url", "")
-                # Replace endpoint placeholders
-                for endpoint_name, endpoint_url in self.api_endpoints.items():
-                    url = url.replace(f"{{{endpoint_name}}}", endpoint_url)
-                model_actions[command_name] = {"url": url}
-            elif action_type == "custom_message":
-                model_actions[command_name] = {"message": command_config.get("message", "")}
-
-        return model_actions
-
-    def validate(self):
-        import logging
-        import os
-
-        if not self.model_actions:
-            raise ValueError("Model actions configuration is empty.")
-        paths = [self.general_models_path, self.system_models_path, self.chat_models_path]
-        for path in paths:
-            if not os.path.exists(path):
->>>>>>> 1d548620
-                logging.warning(f"Model directory {path} does not exist.")
-            elif not os.listdir(path):
-                logging.warning(f"Model directory {path} is empty.")
-
-<<<<<<< HEAD
-    # --- Start on boot / update checks ---------------------------------
-
-    def set_start_on_boot(self, enabled: bool) -> None:
-=======
-    def set_start_on_boot(self, enabled):
->>>>>>> 1d548620
-        """Enable or disable start on boot."""
-        self.start_on_boot = enabled
-        self._update_general_setting("start_on_boot", enabled)
-
-        if enabled:
-            self._enable_start_on_boot()
-        else:
-            self._disable_start_on_boot()
-
-    def set_check_for_updates(self, enabled):
-        """Enable or disable automatic update checking."""
-        self.check_for_updates = enabled
-        self._update_general_setting("check_for_updates", enabled)
-
-    def _update_general_setting(self, key, value):
-        """Update a general setting in the config data and save to file."""
-        import json
-
-        if "general_settings" not in self.config_data:
-            self.config_data["general_settings"] = {}
-
-        self.config_data["general_settings"][key] = value
-
-        # Save to file
-        try:
-            with open(self.config_file, 'w') as f:
-                json.dump(self.config_data, f, indent=2)
-        except (OSError, json.JSONEncodeError) as e:
-            import logging
-
-            logging.error(f"Could not save config file {self.config_file}: {e}")
-
-    def _enable_start_on_boot(self):
-        """Enable start on boot using systemd user service."""
-        import logging
-        import os
-        import subprocess
-
-        try:
-            # Create systemd user directory if it doesn't exist
-            systemd_dir = os.path.expanduser("~/.config/systemd/user")
-            os.makedirs(systemd_dir, exist_ok=True)
-
-            # Get current working directory and python executable
-            cwd = os.getcwd()
-            python_exec = subprocess.check_output(["which", "python3"]).decode().strip()
-
-            # Create systemd service file
-            service_content = f"""[Unit]
-Description=ChattyCommander Voice Control Service
-After=graphical-session.target
-
-[Service]
-Type=simple
-ExecStart={python_exec} {cwd}/cli.py run
-WorkingDirectory={cwd}
-Restart=always
-RestartSec=5
-Environment=DISPLAY=:0
-
-[Install]
-WantedBy=default.target
-"""
-
-            service_file = os.path.join(systemd_dir, "chatty-commander.service")
-            with open(service_file, 'w') as f:
-                f.write(service_content)
-
-            # Enable and start the service
-            subprocess.run(["systemctl", "--user", "daemon-reload"], check=True)
-            subprocess.run(
-                ["systemctl", "--user", "enable", "chatty-commander.service"], check=True
-            )
-
-            logging.info("Start on boot enabled successfully")
-
-        except Exception as e:
-            logging.error(f"Failed to enable start on boot: {e}")
-            raise
-
-    def _disable_start_on_boot(self):
-        """Disable start on boot by removing systemd user service."""
-        import logging
-        import os
-        import subprocess
-
-        try:
-            # Stop and disable the service
-            subprocess.run(["systemctl", "--user", "stop", "chatty-commander.service"], check=False)
-            subprocess.run(
-                ["systemctl", "--user", "disable", "chatty-commander.service"], check=False
-            )
-
-            # Remove service file
-            service_file = os.path.expanduser("~/.config/systemd/user/chatty-commander.service")
-            if os.path.exists(service_file):
-                os.remove(service_file)
-
-            subprocess.run(["systemctl", "--user", "daemon-reload"], check=True)
-
-            logging.info("Start on boot disabled successfully")
-
-        except Exception as e:
-            logging.error(f"Failed to disable start on boot: {e}")
-            raise
-
-<<<<<<< HEAD
-    def perform_update_check(self) -> dict[str, Any] | None:
-        """Check for updates from the repository."""
-        if not self.check_for_updates:
-            return None
-        try:
-            result = subprocess.run(
-                ["git", "rev-parse", "--git-dir"], capture_output=True, text=True, check=False
-            )
-            if result.returncode != 0:
-                logging.warning("Not in a git repository, cannot check for updates")
-                return None
-            subprocess.run(["git", "fetch", "origin"], capture_output=True, check=True)
-            result = subprocess.run(
-                ["git", "rev-list", "HEAD..origin/main", "--count"],
-                capture_output=True,
-                text=True,
-                check=True,
-            )
-            update_count = int(result.stdout.strip())
-            if update_count > 0:
-                result = subprocess.run(
-                    ["git", "log", "origin/main", "-1", "--pretty=format:%s"],
-                    capture_output=True,
-                    text=True,
-                    check=True,
-                )
-                latest_commit = result.stdout.strip()
-                return {
-                    "updates_available": True,
-                    "update_count": update_count,
-                    "latest_commit": latest_commit,
-                }
-            else:
-                return {"updates_available": False, "update_count": 0}
-        except Exception as e:  # pragma: no cover - log only
-            logging.error(f"Failed to check for updates: {e}")
-=======
-    def perform_update_check(self):
-        """Check for updates from the repository."""
-        import logging
-        import subprocess
-
-        if not self.check_for_updates:
->>>>>>> 1d548620
-            return None
-
-        try:
-            # Check if we're in a git repository
-            result = subprocess.run(
-                ["git", "rev-parse", "--git-dir"], capture_output=True, text=True, check=False
-            )
-            if result.returncode != 0:
-                logging.warning("Not in a git repository, cannot check for updates")
-                return None
-
-            # Fetch latest changes
-            subprocess.run(["git", "fetch", "origin"], capture_output=True, check=True)
-
-            # Check if there are updates available
-            result = subprocess.run(
-                ["git", "rev-list", "HEAD..origin/main", "--count"],
-                capture_output=True,
-                text=True,
-                check=True,
-            )
-
-            update_count = int(result.stdout.strip())
-
-            if update_count > 0:
-                # Get the latest commit message
-                result = subprocess.run(
-                    ["git", "log", "origin/main", "-1", "--pretty=format:%s"],
-                    capture_output=True,
-                    text=True,
-                    check=True,
-                )
-                latest_commit = result.stdout.strip()
-
-                return {
-                    "updates_available": True,
-                    "update_count": update_count,
-                    "latest_commit": latest_commit,
-                }
-            else:
-                return {"updates_available": False, "update_count": 0}
-
-        except Exception as e:
-            logging.error(f"Failed to check for updates: {e}")
-            return None