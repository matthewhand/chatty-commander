--- conflicted
+++ resolved
@@ -18,11 +18,7 @@
         "Dependency 'wakewords' not found. Using dummy Model. Some functionality may be limited."
     )
 
-<<<<<<< HEAD
     class Model:  # type: ignore[no-redef]
-=======
-    class Model:
->>>>>>> update/pr-6
         def __init__(self, path):
             self.path = path
 
@@ -97,7 +93,6 @@
             logging.error(f"Model directory {path} does not exist.")
             return model_set
 
-<<<<<<< HEAD
         try:
             entries = os.listdir(path)
         except Exception as e:
@@ -125,24 +120,6 @@
                 )
                 # do not add on failure
                 continue
-
-=======
-        for model_file in os.listdir(path):
-            if model_file.endswith('.onnx'):
-                model_path = os.path.join(path, model_file)
-                model_name = os.path.splitext(model_file)[0]
-                if not os.path.exists(model_path):
-                    logging.warning(f"Model file '{model_path}' does not exist. Skipping.")
-                    continue
-                try:
-                    model_instance = Model(model_path)
-                    model_set[model_name] = model_instance
-                    logging.info(f"Successfully loaded model '{model_name}' from '{model_path}'.")
-                except Exception as e:
-                    logging.error(
-                        f"Failed to load model '{model_name}' from '{model_path}'. Error details: {str(e)}. Continuing with other models."
-                    )
->>>>>>> update/pr-6
         return model_set
 
     async def async_listen_for_commands(self) -> str | None:
