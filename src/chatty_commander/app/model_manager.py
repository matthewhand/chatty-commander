--- conflicted
+++ resolved
@@ -157,20 +157,6 @@
         """
         return f"<ModelManager(general={len(self.models['general'])}, system={len(self.models['system'])}, chat={len(self.models['chat'])})>"
 
-
-<<<<<<< HEAD
-if __name__ == "__main__":
-    # Assuming a configuration instance 'config' is available
-    # This section would be used for testing or development purposes.
-    from chatty_commander.app.config import Config
-
-    config = Config()
-    model_manager = ModelManager(config)
-    print(model_manager)
-
-
-=======
->>>>>>> 8f48e51c
 def load_model(model_path):
     import logging
     import traceback
