--- conflicted
+++ resolved
@@ -112,7 +112,6 @@
             return self.models['chat']
         return {}
 
-<<<<<<< HEAD
     def _load_model_with_retry(self, model_path: str) -> Model | None:
         import traceback
         from datetime import datetime
@@ -141,8 +140,6 @@
                         logging.error("Error reporting failed: %s", report_exc)
                     return None
 
-=======
->>>>>>> c3cfcab4
     def load_model_set(self, path: str) -> dict[str, Model]:
         """
         Load all .onnx models from the given path.
