"""
model_manager.py

This module manages the loading and utilization of machine learning models for the ChattyCommander application.
It dynamically loads models based on the application's current state, handles errors robustly, and supports dynamic model reloading.
"""

import asyncio
import logging
import os
import random  # For simulating command detection in demo mode
from typing import Any

try:
    from wakewords.model import Model
except ModuleNotFoundError:
    logging.warning(
        "Dependency 'wakewords' not found. Using dummy Model. Some functionality may be limited."
    )

<<<<<<< HEAD
    class Model:  # type: ignore[no-redef]
        def __init__(self, path):
            self.path = path
=======

# NOTE:
# Keep a simple default Model implementation, but tests patch the root-level
# symbol `model_manager.Model`. To respect that, we will not reference this
# class directly when instantiating models; instead we dynamically import the
# root shim and pull `Model` from there when available.
class Model:
    def __init__(self, path):
        self.path = path


def _get_patchable_model_class():
    """
    Return the Model class to instantiate.
    Priority:
      1) Root-level shim model_manager.Model (so tests can patch it), resolved from sys.modules first
      2) Import module 'model_manager' via importlib and get Model
      3) If running under pytest, fall back to MagicMock
      4) Local fallback Model defined above
    """
    # 1) If tests have already imported the shim, it will be in sys.modules and may be patched
    try:
        import sys as _sys

        mm = _sys.modules.get("model_manager")
        if mm is not None:
            M = getattr(mm, "Model", None)
            if M is not None:
                return M
    except Exception:
        pass

    # 2) Attempt dynamic import as fallback
    try:
        import importlib

        mm = importlib.import_module("model_manager")
        M = getattr(mm, "Model", None)
        if M is not None:
            return M
    except Exception:
        pass

    # 3) If under pytest, default to MagicMock for test convenience
    try:
        import os as _os

        if _os.environ.get("PYTEST_CURRENT_TEST"):
            from unittest.mock import MagicMock as _MagicMock  # type: ignore

            return _MagicMock  # type: ignore[return-value]
    except Exception:
        pass

    # 4) Final fallback to the local dummy
    return Model
>>>>>>> c3cfcab4


class ModelManager:
    def __init__(self, config: Any) -> None:
        """
        Initializes the ModelManager with configuration settings and an empty model cache.
        """
        logging.basicConfig(level=logging.INFO)  # Setup logging configuration
        self.config: Any = config
        self.models: dict[str, dict[str, Model]] = {'general': {}, 'system': {}, 'chat': {}}
        self.active_models: dict[str, Model] = {}
        self.reload_models()

    def reload_models(self, state: str | None = None) -> dict[str, Model]:
        """
        Reloads all models from the specified directories, enabling dynamic updates to model configurations.
        If state is provided, only loads models for that state.
        """
        if state is None:
            self.models['general'] = self.load_model_set(self.config.general_models_path)
            self.models['system'] = self.load_model_set(self.config.system_models_path)
            self.models['chat'] = self.load_model_set(self.config.chat_models_path)
            self.active_models = self.models['general']
            return self.models
        elif state == 'idle':
            self.models['general'] = self.load_model_set(self.config.general_models_path)
            self.active_models = self.models['general']
            return self.models['general']
        elif state == 'computer':
            self.models['system'] = self.load_model_set(self.config.system_models_path)
            self.active_models = self.models['system']
            return self.models['system']
        elif state == 'chatty':
            self.models['chat'] = self.load_model_set(self.config.chat_models_path)
            self.active_models = self.models['chat']
            return self.models['chat']
        return {}

    def load_model_set(self, path: str) -> dict[str, Model]:
        """
        Load all .onnx models from the given path.

        Test expectations:
          - If Model(...) raises, the model must NOT be added
          - Tests monkeypatch model_manager.Model to MagicMock; ensure we call the symbol Model here
        """
        model_set: dict[str, Model] = {}
        if not os.path.exists(path):
            logging.error(f"Model directory {path} does not exist.")
            return model_set

        try:
            entries = os.listdir(path)
        except Exception as e:
            logging.error(f"Error listing directory {path}: {e}")
            return model_set

        for model_file in entries:
            if not model_file.lower().endswith('.onnx'):
                continue

            model_path = os.path.join(path, model_file)
            model_name = os.path.splitext(model_file)[0]

            if not os.path.exists(model_path):
                logging.warning(f"Model file '{model_path}' does not exist. Skipping.")
                continue

            try:
                instance = Model(model_path)  # type: ignore[call-arg]
                model_set[model_name] = instance  # only add on success
                logging.info(f"Successfully loaded model '{model_name}' from '{model_path}'.")
            except Exception as e:
                logging.error(
                    f"Failed to load model '{model_name}' from '{model_path}'. Error details: {e}. Continuing with other models."
                )
                # do not add on failure
                continue

        return model_set

    async def async_listen_for_commands(self) -> str | None:
        """
        Asynchronous version for listening for voice commands.
        """
        await asyncio.sleep(1)  # Simulate processing time
        if self.active_models and random.random() < 0.05:
            return random.choice(list(self.active_models.keys()))
        return None

    def listen_for_commands(self) -> str | None:
        """
        Synchronous wrapper for async_listen_for_commands.
        """
        return asyncio.run(self.async_listen_for_commands())

    def get_models(self, state: str) -> dict[str, Model]:
        """
        Retrieves models relevant to the current application state, allowing the system to adapt dynamically to state changes.
        """
        return self.models.get(state, {})

    def __repr__(self) -> str:
        """
        Provides a representation of the ModelManager's state, useful for debugging and logging.
        """
        return f"<ModelManager(general={len(self.models['general'])}, system={len(self.models['system'])}, chat={len(self.models['chat'])})>"


def load_model(model_path):
    import logging
    import traceback
    from datetime import datetime

    import onnx

    max_retries = 3
    retries = 0

    while True:
        try:
            model = onnx.load(model_path)
            return model
        except Exception as e:
            retries += 1
            diagnostics = {
                "timestamp": datetime.utcnow().isoformat() + "Z",
                "model_path": model_path,
                "exception": traceback.format_exc(),
                "retry": retries,
            }
            logging.error("Model loading failure: %s", diagnostics)
            if retries > max_retries:
                try:
                    from chatty_commander.utils.logger import report_error

                    report_error(e)
                except Exception as report_exc:
                    logging.error("Error reporting failed: %s", report_exc)
                raise Exception("Max retries exceeded") from e<|MERGE_RESOLUTION|>--- conflicted
+++ resolved
@@ -18,68 +18,9 @@
         "Dependency 'wakewords' not found. Using dummy Model. Some functionality may be limited."
     )
 
-<<<<<<< HEAD
     class Model:  # type: ignore[no-redef]
         def __init__(self, path):
             self.path = path
-=======
-
-# NOTE:
-# Keep a simple default Model implementation, but tests patch the root-level
-# symbol `model_manager.Model`. To respect that, we will not reference this
-# class directly when instantiating models; instead we dynamically import the
-# root shim and pull `Model` from there when available.
-class Model:
-    def __init__(self, path):
-        self.path = path
-
-
-def _get_patchable_model_class():
-    """
-    Return the Model class to instantiate.
-    Priority:
-      1) Root-level shim model_manager.Model (so tests can patch it), resolved from sys.modules first
-      2) Import module 'model_manager' via importlib and get Model
-      3) If running under pytest, fall back to MagicMock
-      4) Local fallback Model defined above
-    """
-    # 1) If tests have already imported the shim, it will be in sys.modules and may be patched
-    try:
-        import sys as _sys
-
-        mm = _sys.modules.get("model_manager")
-        if mm is not None:
-            M = getattr(mm, "Model", None)
-            if M is not None:
-                return M
-    except Exception:
-        pass
-
-    # 2) Attempt dynamic import as fallback
-    try:
-        import importlib
-
-        mm = importlib.import_module("model_manager")
-        M = getattr(mm, "Model", None)
-        if M is not None:
-            return M
-    except Exception:
-        pass
-
-    # 3) If under pytest, default to MagicMock for test convenience
-    try:
-        import os as _os
-
-        if _os.environ.get("PYTEST_CURRENT_TEST"):
-            from unittest.mock import MagicMock as _MagicMock  # type: ignore
-
-            return _MagicMock  # type: ignore[return-value]
-    except Exception:
-        pass
-
-    # 4) Final fallback to the local dummy
-    return Model
->>>>>>> c3cfcab4
 
 
 class ModelManager:
