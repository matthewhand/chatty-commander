--- conflicted
+++ resolved
@@ -32,11 +32,7 @@
 except (ImportError, OSError, KeyError):
     pyautogui = None  # type: ignore[assignment]
 
-<<<<<<< HEAD
-=======
 # Tests patch via the canonical import path; no root-level shims needed.
->>>>>>> 2febe282
-
 
 class CommandExecutor:
     def __init__(self, config: Any, model_manager: Any, state_manager: Any) -> None:
@@ -163,19 +159,16 @@
         """
         Executes a keybinding action using pyautogui to simulate keyboard shortcuts.
 
-<<<<<<< HEAD
         Tests patch ``chatty_commander.app.command_executor.pyautogui``. We must fetch the
         patched object via ``_get_pyautogui()`` instead of relying on a static import.
-        """
+        
         # Special-case early return when pyautogui is explicitly None (tests patch this module's pyautogui)
-=======
         Tests patch this module's ``pyautogui`` via the canonical import path.
         We fetch the possibly patched object through ``_get_pyautogui()`` instead
         of relying on a static import.
         """
         # Special-case early return when pyautogui is explicitly None (tests patch
         # chatty_commander.app.command_executor.pyautogui)
->>>>>>> 2febe282
         if _get_pyautogui() is None:
             # Emit exactly the messages tests assert, using root-level logging functions so patch('logging.critical') catches them
             logging.error("pyautogui is not installed")
@@ -287,15 +280,11 @@
 # Example usage intentionally removed to avoid instantiation without required args during static analysis/tests.
 
 
-def _get_pyautogui():
-<<<<<<< HEAD
-=======
     """Return pyautogui or ``None`` if unavailable.
 
     Tests may patch ``chatty_commander.app.command_executor.pyautogui``; this
     helper returns whatever object is currently assigned.
     """
->>>>>>> 2febe282
     try:
         return pyautogui  # type: ignore[name-defined]
     except Exception:
