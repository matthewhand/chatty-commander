--- conflicted
+++ resolved
@@ -276,51 +276,8 @@
 
 
 def _get_pyautogui():
-<<<<<<< HEAD
     return pyautogui  # type: ignore[name-defined]
-=======
-    # Prefer root-level shim attribute so tests can patch command_executor.pyautogui
-    try:
-        import importlib
-
-        _shim_ce = importlib.import_module("command_executor")
-        pg = getattr(_shim_ce, "pyautogui", None)
-        if pg is not None:
-            return pg
-    except Exception:
-        pass
-    # Fall back to local module variable first (may have been overridden by earlier bridge)
-    try:
-        return pyautogui  # type: ignore[name-defined]
-    except Exception:
-        pass
-    # Finally, try importing real library
-    try:
-        import pyautogui as _real_pg  # type: ignore
-
-        return _real_pg
-    except Exception:
-        return None
->>>>>>> c3cfcab4
 
 
 def _get_requests():
-<<<<<<< HEAD
-    return requests  # type: ignore[name-defined]
-=======
-    try:
-        import importlib
-
-        _shim_ce = importlib.import_module("command_executor")
-        rq = getattr(_shim_ce, "requests", None)
-        if rq is not None:
-            return rq
-    except Exception:
-        pass
-    try:
-        import requests as _real_requests  # type: ignore
-
-        return _real_requests
-    except Exception:
-        return None
->>>>>>> c3cfcab4
+    return requests  # type: ignore[name-defined]