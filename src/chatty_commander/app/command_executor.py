--- conflicted
+++ resolved
@@ -19,42 +19,7 @@
 except Exception:  # noqa: BLE001 - handle headless DisplayConnectionError etc.
     pyautogui = None  # type: ignore[assignment]
 
-<<<<<<< HEAD
-=======
-# Single, early bridge to legacy shim patches used by tests (root-level command_executor.py)
-# Tests patch 'command_executor.pyautogui' and 'command_executor.requests'; ensure we reference those.
-try:  # pragma: no cover
-    from command_executor import pyautogui as _shim_pg  # type: ignore
-except Exception:
-    _shim_pg = None  # type: ignore
-if _shim_pg is not None:
-    pyautogui = _shim_pg  # type: ignore
-
-try:  # pragma: no cover
-    from command_executor import requests as _shim_requests  # type: ignore
-except Exception:
-    _shim_requests = None  # type: ignore
-if _shim_requests is not None:
-    requests = _shim_requests  # type: ignore
-
-# Remove duplicated bridge blocks (dedupe)
-
-# Single bridge block to legacy shim patches used by tests (root-level command_executor.py)
-try:  # pragma: no cover
-    from command_executor import pyautogui as _shim_pg  # type: ignore
-except Exception:
-    _shim_pg = None  # type: ignore
-if _shim_pg is not None:
-    pyautogui = _shim_pg  # type: ignore
-
-try:  # pragma: no cover
-    from command_executor import requests as _shim_requests  # type: ignore
-except Exception:
-    _shim_requests = None  # type: ignore
-if _shim_requests is not None:
-    requests = _shim_requests  # type: ignore
-
->>>>>>> 1d548620
+    
 
 class CommandExecutor:
     def __init__(self, config: Any, model_manager: Any, state_manager: Any) -> None:
@@ -202,23 +167,7 @@
     def _execute_keybinding(self, command_name: str, keys: str | list[str]) -> None:
         """
         Executes a keybinding action using pyautogui to simulate keyboard shortcuts.
-<<<<<<< HEAD
-
-        Tests may patch pyautogui at runtime. Always fetch via _get_pyautogui()
-        instead of relying on the import-time module variable.
-        """
-        # Special-case early return when pyautogui is explicitly None (tests patch
-        # chatty_commander.app.command_executor.pyautogui)
-        if _get_pyautogui() is None:
-            # Emit exactly the messages tests assert, using root-level logging functions so patch('logging.critical') catches them
-            logging.error("pyautogui is not installed")
-            logging.critical(f"Error in {command_name}: pyautogui not available")
-            # Do not continue to success path; stop here
-            return
-
-=======
-        """
->>>>>>> 1d548620
+        """
         try:
             if pyautogui is None:
                 raise RuntimeError("pyautogui not available")
@@ -308,7 +257,6 @@
         except Exception:
             pass
 
-<<<<<<< HEAD
 
 # Example usage intentionally removed to avoid instantiation without required args during static analysis/tests.
 
@@ -354,7 +302,4 @@
     try:
         return requests  # type: ignore[name-defined]
     except Exception:
-        return None
-=======
-# Example usage intentionally removed to avoid instantiation without required args during static analysis/tests.
->>>>>>> 1d548620
+        return None