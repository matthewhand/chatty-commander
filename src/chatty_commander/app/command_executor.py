--- conflicted
+++ resolved
@@ -158,18 +158,8 @@
         """
         Executes a keybinding action using pyautogui to simulate keyboard shortcuts.
 
-<<<<<<< HEAD
-        Tests patch ``chatty_commander.app.command_executor.pyautogui``. We must fetch the
-        patched object via ``_get_pyautogui()`` instead of relying on a static import.
-        
-        # Special-case early return when pyautogui is explicitly None (tests patch this module's pyautogui)
-        Tests patch this module's ``pyautogui`` via the canonical import path.
-        We fetch the possibly patched object through ``_get_pyautogui()`` instead
-        of relying on a static import.
-=======
-        Tests may patch ``pyautogui`` at runtime. Fetch the patched object via
-        _get_pyautogui() instead of relying on a static import.
->>>>>>> 05f17d84
+        Tests may patch pyautogui at runtime. Always fetch via _get_pyautogui()
+        instead of relying on the import-time module variable.
         """
         # Special-case early return when pyautogui is explicitly None (tests patch
         # chatty_commander.app.command_executor.pyautogui)
@@ -292,7 +282,6 @@
 # Example usage intentionally removed to avoid instantiation without required args during static analysis/tests.
 
 def _get_pyautogui():
-<<<<<<< HEAD
     """Return a pyautogui-like object or None if unavailable.
 
     Checks the legacy root-level shim module first so tests that patch
@@ -313,13 +302,6 @@
     except Exception:
         pass
     try:  # Last resort import
-=======
-    try:
-        return pyautogui  # type: ignore[name-defined]
-    except Exception:
-        pass
-    try:
->>>>>>> 05f17d84
         import pyautogui as _real_pg  # type: ignore
 
         return _real_pg
@@ -330,16 +312,12 @@
 def _get_requests():
     """Return the requests-like object, honoring the legacy shim if patched."""
     try:
-<<<<<<< HEAD
         import importlib
 
         _shim_ce = importlib.import_module("command_executor")
         req = getattr(_shim_ce, "requests", None)
         if req is not None:
             return req
-=======
-        return requests  # type: ignore[name-defined]
->>>>>>> 05f17d84
     except Exception:
         pass
     try:
