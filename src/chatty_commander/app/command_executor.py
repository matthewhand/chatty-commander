--- conflicted
+++ resolved
@@ -277,20 +277,6 @@
 
 
 def _get_pyautogui():
-<<<<<<< HEAD
-=======
-    # Prefer root-level shim attribute so tests can patch command_executor.pyautogui
-    try:
-        import importlib
-
-        _shim_ce = importlib.import_module("command_executor")
-        pg = getattr(_shim_ce, "pyautogui", None)
-        if pg is not None:
-            return pg
-    except Exception:
-        pass
-    # Fall back to local module variable first (may have been overridden by earlier bridge)
->>>>>>> c3cfcab4
     try:
         return pyautogui  # type: ignore[name-defined]
     except Exception:
@@ -305,16 +291,7 @@
 
 def _get_requests():
     try:
-<<<<<<< HEAD
         return requests  # type: ignore[name-defined]
-=======
-        import importlib
-
-        _shim_ce = importlib.import_module("command_executor")
-        rq = getattr(_shim_ce, "requests", None)
-        if rq is not None:
-            return rq
->>>>>>> c3cfcab4
     except Exception:
         pass
     try:
