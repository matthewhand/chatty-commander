"""Entry point for the ChattyCommander application.

This module coordinates model loading, manages state transitions based on
voice commands, and handles the execution of commands.
"""

import argparse

# Ensure src/ is on sys.path so root execution finds package modules without PYTHONPATH
import os as _os
import signal
import sys
import sys as _sys
import threading

# Fix sys.path to include the project src root (one level up from this package directory)
_pkg_dir = _os.path.dirname(_os.path.abspath(__file__))
_root_src = _os.path.abspath(_os.path.join(_pkg_dir, ".."))
if _root_src not in _sys.path:
    _sys.path.insert(0, _root_src)

<<<<<<< HEAD
# Support both package and repo-root execution without PYTHONPATH tweaks.
=======
>>>>>>> 8f48e51c
from chatty_commander.app.command_executor import CommandExecutor  # type: ignore
from chatty_commander.app.model_manager import ModelManager  # type: ignore
from chatty_commander.app.orchestrator import (  # type: ignore
    ModeOrchestrator,
    OrchestratorFlags,
)
from chatty_commander.app.state_manager import StateManager  # type: ignore
from chatty_commander.app.config import Config  # type: ignore
<<<<<<< HEAD
from chatty_commander.utils.logger import setup_logger  # type: ignore

try:
    from default_config import generate_default_config_if_needed
except ImportError:

    def generate_default_config_if_needed() -> bool:
        return False
=======
from chatty_commander.app.default_config import (  # type: ignore
    generate_default_config_if_needed,
)
from chatty_commander.utils.logger import setup_logger  # type: ignore
>>>>>>> 8f48e51c


def run_cli_mode(config, model_manager, state_manager, command_executor, logger):
    """Run the traditional CLI voice command mode with graceful shutdown."""
    logger.info("Starting CLI voice command mode")

    # Load models based on the initial idle state
    model_manager.reload_models(state_manager.current_state)

    shutdown_flag = {"stop": False}

    def handle_signal(signum, frame):
        logger.info(f"Received signal {signum}, initiating graceful shutdown...")
        shutdown_flag["stop"] = True

    # Register signal handlers for graceful shutdown
    signal.signal(signal.SIGINT, handle_signal)
    signal.signal(signal.SIGTERM, handle_signal)

    try:
        while not shutdown_flag["stop"]:
            # Listen for voice input
            command = model_manager.listen_for_commands()
            if not command:
                continue

            logger.info(f"Command detected: {command}")

            # Update system state based on command
            new_state = state_manager.update_state(command)
            if new_state:
                logger.info(f"Transitioning to new state: {new_state}")
                model_manager.reload_models(new_state)

            # Execute the detected command if it's actionable
            if command in config.model_actions:
                command_executor.execute_command(command)

    except KeyboardInterrupt:
        logger.info("KeyboardInterrupt received; shutting down")
    finally:
        # Perform any resource cleanup if needed
        try:
            if hasattr(model_manager, "shutdown"):
                model_manager.shutdown()
            if hasattr(state_manager, "shutdown"):
                state_manager.shutdown()
        except Exception as e:
            logger.error(f"Error during shutdown: {e}")
        logger.info("ChattyCommander CLI shutdown complete")
        sys.exit(0)


def run_web_mode(
    config,
    model_manager,
    state_manager,
    command_executor,
    logger,
    *,
    host: str = "0.0.0.0",
    port: int = 8100,
    no_auth: bool = False,
):
    """Run the web UI mode with FastAPI server and graceful shutdown."""
    import os

    try:
        from chatty_commander.web.web_mode import create_web_server
    except ImportError:
        logger.error(
            "Web mode dependencies not available. Install with: uv add fastapi uvicorn websockets"
        )
        sys.exit(1)

    logger.info(
        f"Starting web mode (auth={'disabled' if no_auth else 'enabled'}) on {host}:{port}"
    )

    # Create web server instance
    web_server = create_web_server(
        config_manager=config,
        state_manager=state_manager,
        model_manager=model_manager,
        command_executor=command_executor,
        no_auth=no_auth,
    )

    # Setup callbacks for voice command integration
    def on_command_detected(command):
        web_server.on_command_detected(command)

    def on_state_change(old_state, new_state):
        web_server._on_state_change(old_state, new_state)

    # Register callbacks
    if hasattr(model_manager, "add_command_callback"):
        model_manager.add_command_callback(on_command_detected)
    if hasattr(state_manager, "add_state_change_callback"):
        state_manager.add_state_change_callback(on_state_change)

    stop_event = threading.Event()

    def handle_signal(signum, frame):
        logger.info(f"Received signal {signum}, stopping web server...")
        stop_event.set()
        try:
            stopper = getattr(web_server, "stop", None)
            if callable(stopper):
                stopper()
        except Exception as e:
            logger.error(f"Error stopping web server: {e}")

    signal.signal(signal.SIGINT, handle_signal)
    signal.signal(signal.SIGTERM, handle_signal)

    env_host = os.getenv("CHATCOMM_HOST")
    env_port = os.getenv("CHATCOMM_PORT")
    if env_host:
        host = env_host
    if env_port:
        try:
            port = int(env_port)
        except ValueError:
            logger.warning("Invalid CHATCOMM_PORT '%s'; using %s", env_port, port)
    log_level = os.getenv("CHATCOMM_LOG_LEVEL", "info")

    # Start the server
    try:
        web_server.run(host=host, port=port, log_level=log_level)
    finally:
        try:
            if hasattr(model_manager, "shutdown"):
                model_manager.shutdown()
            if hasattr(state_manager, "shutdown"):
                state_manager.shutdown()
        except Exception as e:
            logger.error(f"Error during web mode shutdown: {e}")
        logger.info("Web mode shutdown complete")


def run_gui_mode(
    config,
    model_manager,
    state_manager,
    command_executor,
    logger,
    display_override: str | None = None,
    no_gui: bool = False,
):
    """Run the GUI mode with graceful handling in headless environments.

    Returns:
        int: 0 if skipped or exited cleanly; non-zero if GUI could not start due to missing deps.
    """
    import os

    if no_gui:
        logger.info("--no-gui specified; skipping GUI launch")
        return 0

    if getattr(config, "voice_only", False):
        logger.info("Voice-only mode enabled; skipping GUI launch")
        return 0

    # Apply DISPLAY override if provided (POSIX only)
    if display_override and os.name != "nt":
        os.environ["DISPLAY"] = display_override

    # Graceful handling when DISPLAY is not present (headless/CI on POSIX)
    if os.name != "nt" and not os.environ.get("DISPLAY"):
        logger.warning(
            "No DISPLAY environment variable set. Skipping GUI mode in headless environment."
        )
        return 0
    # Prefer new tray popup GUI (pystray + pywebview) with fallback to legacy tkinter GUI
    try:
        # Prefer avatar GUI if available (pywebview + local index.html)
        try:
            try:
                from chatty_commander.avatars.avatar_gui import run_avatar_gui  # type: ignore
            except Exception:
                from src.chatty_commander.avatars.avatar_gui import run_avatar_gui  # type: ignore
            logger.info("Starting Avatar GUI (TalkingHead)")
            rc = run_avatar_gui()
            return 0 if rc is None else int(rc)
        except Exception as e:
            logger.warning(f"Avatar GUI unavailable ({e}); falling back to tray popup GUI")
            try:
                # Installed package path
                from chatty_commander.gui.tray_popup import run_tray_popup  # type: ignore
            except Exception:
                # Repo-root execution fallback
                from src.chatty_commander.gui.tray_popup import run_tray_popup  # type: ignore

            logger.info("Starting GUI tray popup mode")
            rc = run_tray_popup(config, logger)
            return 0 if rc is None else int(rc)
    except Exception as e:
        logger.warning(f"Tray popup GUI unavailable ({e}); falling back to legacy tkinter GUI")
        try:
        from chatty_commander.gui import main as gui_main

            logger.info("Starting legacy tkinter GUI mode")
            rc = gui_main()
            return 0 if rc is None else int(rc)
        except Exception:
            logger.error("GUI dependencies not available. Install with: uv add tkinter")
            return 2


def create_parser():
    """Create and configure the argument parser."""
    parser = argparse.ArgumentParser(
        description="ChattyCommander - Advanced voice-activated command processing system.\n"
        "This application allows users to control their computer using voice commands, "
        "with support for multiple modes including CLI, web UI, GUI, and configuration wizard.\n"
        "It integrates machine learning models for command detection and state management.",
        formatter_class=argparse.RawDescriptionHelpFormatter,
        epilog="""
Examples:
  %(prog)s                    # Start in CLI voice command mode
  %(prog)s --shell            # Start interactive text shell mode
  %(prog)s --web              # Start web UI server on default port 8100
  %(prog)s --web --port 8080 --no-auth  # Start web server on port 8080 without auth
  %(prog)s --gui              # Launch graphical user interface
  %(prog)s --config           # Run interactive configuration wizard
  %(prog)s --log-level DEBUG  # Start with debug logging

Available modes:
- CLI: Voice-activated command processing
- Shell: Interactive text-based command input
- Web: Browser-based interface with real-time updates
- GUI: Desktop application interface
- Config: Setup and configuration tool

For detailed documentation and source code, visit: https://github.com/your-repo/chatty-commander
        """,
    )

    mode_group = parser.add_mutually_exclusive_group()
    mode_group.add_argument(
        "--web",
        action="store_true",
        help="Start the web UI server using FastAPI backend. Requires FastAPI and Uvicorn. "
        "Serves a React-based frontend if built.",
    )
    mode_group.add_argument(
        "--gui",
        action="store_true",
        help="Start the graphical user interface. Requires Tkinter and a DISPLAY environment.",
    )
    mode_group.add_argument(
        "--config",
        action="store_true",
        help="Launch the interactive configuration wizard to set up models, commands, and settings.",
    )
    mode_group.add_argument(
        "--shell",
        action="store_true",
        help="Start interactive shell mode for text-based command input and execution.",
    )

    # Orchestrator flags (opt-in; does not change default behavior)
    parser.add_argument(
        "--orchestrate",
        action="store_true",
        help="Use the mode orchestrator to unify adapters (text, web, gui, wakeword, cv, discord bridge).",
    )
    parser.add_argument(
        "--enable-text",
        action="store_true",
        help="Enable text adapter in orchestrator.",
    )
    parser.add_argument(
        "--enable-openwakeword",
        action="store_true",
        help="Enable OpenWakeWord adapter in orchestrator.",
    )
    parser.add_argument(
        "--enable-computer-vision",
        action="store_true",
        help="Enable Computer Vision adapter in orchestrator.",
    )
    parser.add_argument(
        "--enable-discord-bridge",
        action="store_true",
        help="Enable Discord/Slack bridge adapter (requires advisors + bridge token).",
    )

    parser.add_argument(
        "--no-auth",
        action="store_true",
        help="Disable authentication for web mode (INSECURE - use only for local development).",
    )

    parser.add_argument(
        "--host",
        type=str,
        default=None,
        help="Specify the host interface for the web server (default: 0.0.0.0).",
    )

    parser.add_argument(
        "--port",
        type=int,
        default=None,
        help="Specify the port for the web server. Only used in web mode.",
    )

    parser.add_argument(
        "--log-level",
        choices=["DEBUG", "INFO", "WARNING", "ERROR"],
        default="INFO",
        help="Set the logging level for the application (default: INFO).",
    )

    # Headless-friendly switches
    parser.add_argument(
        "--no-gui",
        action="store_true",
        help="Avoid launching the GUI even if --gui is provided; useful in CI/headless.",
    )
    parser.add_argument(
        "--display", type=str, default=None, help="Override DISPLAY value for GUI mode (e.g., :0)."
    )

    # Advisors convenience flag
    parser.add_argument(
        "--advisors",
        action="store_true",
        help="Enable advisors feature at runtime (overrides config.advisors.enabled).",
    )

    return parser


def run_interactive_shell(config, model_manager, state_manager, command_executor, logger):
    """Run interactive text-based shell mode with tab completion."""
    import readline

    logger.info("Starting interactive shell mode")
    print("ChattyCommander Interactive Shell")
    print("Type 'help' for commands, 'exit' to quit")

    commands = ['help', 'exit', 'state', 'models', 'execute']
    model_actions = list(config.model_actions.keys())

    def completer(text, state):
        options = [cmd for cmd in commands if cmd.startswith(text)]
        if text.startswith('execute '):
            subtext = text[8:]
            suboptions = [f'execute {act}' for act in model_actions if act.startswith(subtext)]
            try:
                return suboptions[state]
            except IndexError:
                return None
        try:
            return options[state]
        except IndexError:
            return None

    readline.set_completer(completer)
    readline.parse_and_bind('tab: complete')

    while True:
        try:
            input_str = input("> ").strip()
            if not input_str:
                continue
            if input_str.lower() == 'exit':
                break
            if input_str.lower() == 'help':
                print("Available commands: help, exit, state, models, execute <command>")
                continue
            if input_str.lower() == 'state':
                print(f"Current state: {state_manager.current_state}")
                continue
            if input_str.lower() == 'models':
                print("Loaded models: " + ", ".join(model_manager.get_models()))
                continue
            if input_str.startswith('execute '):
                command = input_str[8:].strip()
                if command in config.model_actions:
                    command_executor.execute_command(command)
                    print(f"Executed: {command}")
                else:
                    print(f"Unknown command: {command}")
                continue

            # Treat as voice command simulation
            new_state = state_manager.update_state(input_str)
            if new_state:
                logger.info(f"Transitioning to new state: {new_state}")
                model_manager.reload_models(new_state)
            if input_str in config.model_actions:
                command_executor.execute_command(input_str)
        except EOFError:
            break
    logger.info("Exiting interactive shell")


def run_orchestrator_mode(config, model_manager, state_manager, command_executor, logger, args):
    """Run orchestrator-driven mode; adapters route to the same command sink."""
    flags = OrchestratorFlags(
        enable_text=bool(getattr(args, "enable_text", False)),
        enable_gui=bool(getattr(args, "gui", False)),
        enable_web=bool(getattr(args, "web", False)),
        enable_openwakeword=bool(getattr(args, "enable_openwakeword", False)),
        enable_computer_vision=bool(getattr(args, "enable_computer_vision", False)),
        enable_discord_bridge=bool(getattr(args, "enable_discord_bridge", False)),
    )
    orchestrator = ModeOrchestrator(
        config=config,
        command_sink=command_executor,
        advisor_sink=None,
        flags=flags,
    )
    selected = orchestrator.start()
    logger.info(f"Orchestrator started adapters: {selected}")
    # For now, block on CLI loop to keep process alive if no web/gui
    if not args.web and not args.gui:
        try:
            while True:
                signal.pause()
        except KeyboardInterrupt:
            pass
    orchestrator.stop()
    return 0


def main():
    parser = create_parser()
    # Parse as the very first action and immediately return argparse exit code for help/usage
    # We must allow --help to exit(0) without doing any setup, to satisfy tests.
    try:
        args, _unknown = parser.parse_known_args()
    except SystemExit as e:
        # Propagate argparse's exit code (0 on --help)
        return int(getattr(e, "code", 0) or 0)

    # If help was requested, argparse would have exited above with code 0.
    # Continue with validation for actual runs only.
    # Argument validation (only enforce when options are provided)
    if getattr(args, "web", False) and args.port is not None and args.port < 1024:
        parser.error("Port must be 1024 or higher for non-root users")
    if getattr(args, "no_auth", False) and not getattr(args, "web", False):
        parser.error("--no-auth only applicable in web mode")

    # If user only asked for help (--help), we would have already returned.
    # If no args other than program name, print intro and exit 0 per tests expecting non-crash and intro visibility.
    if len(sys.argv) <= 1 or '--help' in sys.argv or '-h' in sys.argv:
        print("ChattyCommander - Voice Command System")
        print("Use --help for available options")
        # Align with tests expecting SystemExit on main invocation path.
        raise SystemExit(0)

    # Load configuration settings first so logging can honor user preferences
    config = Config()
    logger = setup_logger('main', config=config)
    logger.info("Starting ChattyCommander application")

    # Generate default configuration if needed and reload config to pick up defaults
    if generate_default_config_if_needed():
        logger.info("Default configuration generated")
        config = Config()
    # Apply runtime advisors enable if requested
    if getattr(args, "advisors", False):
        try:
            if not hasattr(config, "advisors"):
                config.advisors = {}
            config.advisors["enabled"] = True
        except Exception:
            pass

    # Derive web server settings with CLI overrides
    web_cfg = getattr(config, "web_server", {}) or {}
    host = web_cfg.get("host", "0.0.0.0")
    port = int(web_cfg.get("port", 8100))
    auth_enabled = bool(web_cfg.get("auth_enabled", True))

    if args.host is not None:
        host = args.host
    if args.port is not None:
        port = args.port
    if getattr(args, "no_auth", False):
        auth_enabled = False

    web_cfg.update({"host": host, "port": port, "auth_enabled": auth_enabled})
    config.web_server = web_cfg

    model_manager = ModelManager(config)
    state_manager = StateManager()
    command_executor = CommandExecutor(config, model_manager, state_manager)

    # Route to appropriate mode
    if getattr(args, "config", False):
        from chatty_commander.config_cli import ConfigCLI

        config_cli = ConfigCLI()
        config_cli.run_wizard()
        return 0
    elif getattr(args, "web", False):
        # Ensure web_server config exists and reflect CLI overrides
        if not hasattr(config, "web_server") or config.web_server is None:
            config.web_server = {}
        host = getattr(args, "host", None) or config.web_server.get("host", "0.0.0.0")
        port = getattr(args, "port", None) or config.web_server.get("port", 8100)
        config.web_server.update({"host": host, "port": port, "auth_enabled": not args.no_auth})
        run_web_mode(
            config,
            model_manager,
            state_manager,
            command_executor,
            logger,
            host=host,
            no_auth=args.no_auth,
            port=args.port if args.port is not None else getattr(
                getattr(config, "web_server", {}), "get", lambda *_: None
            )("port", 8100),
        )
        return 0
    elif args.gui:
        # Respect return codes from GUI runner (0=headless skipped, 2=deps missing)
        rc = run_gui_mode(
            config,
            model_manager,
            state_manager,
            command_executor,
            logger,
            display_override=args.display,
            no_gui=args.no_gui,
        )
        if isinstance(rc, int) and rc != 0:
            # Non-zero means GUI could not start; exit without stack trace
            return rc
        return 0
    elif args.shell:
        run_interactive_shell(config, model_manager, state_manager, command_executor, logger)
        return 0
    elif getattr(args, "orchestrate", False):
        return run_orchestrator_mode(
            config, model_manager, state_manager, command_executor, logger, args
        )
    else:
        run_cli_mode(config, model_manager, state_manager, command_executor, logger)
        return 0


if __name__ == "__main__":
    sys.exit(main())<|MERGE_RESOLUTION|>--- conflicted
+++ resolved
@@ -18,11 +18,6 @@
 _root_src = _os.path.abspath(_os.path.join(_pkg_dir, ".."))
 if _root_src not in _sys.path:
     _sys.path.insert(0, _root_src)
-
-<<<<<<< HEAD
-# Support both package and repo-root execution without PYTHONPATH tweaks.
-=======
->>>>>>> 8f48e51c
 from chatty_commander.app.command_executor import CommandExecutor  # type: ignore
 from chatty_commander.app.model_manager import ModelManager  # type: ignore
 from chatty_commander.app.orchestrator import (  # type: ignore
@@ -31,21 +26,10 @@
 )
 from chatty_commander.app.state_manager import StateManager  # type: ignore
 from chatty_commander.app.config import Config  # type: ignore
-<<<<<<< HEAD
-from chatty_commander.utils.logger import setup_logger  # type: ignore
-
-try:
-    from default_config import generate_default_config_if_needed
-except ImportError:
-
-    def generate_default_config_if_needed() -> bool:
-        return False
-=======
 from chatty_commander.app.default_config import (  # type: ignore
     generate_default_config_if_needed,
 )
 from chatty_commander.utils.logger import setup_logger  # type: ignore
->>>>>>> 8f48e51c
 
 
 def run_cli_mode(config, model_manager, state_manager, command_executor, logger):
@@ -247,7 +231,7 @@
     except Exception as e:
         logger.warning(f"Tray popup GUI unavailable ({e}); falling back to legacy tkinter GUI")
         try:
-        from chatty_commander.gui import main as gui_main
+            from chatty_commander.gui import main as gui_main
 
             logger.info("Starting legacy tkinter GUI mode")
             rc = gui_main()
