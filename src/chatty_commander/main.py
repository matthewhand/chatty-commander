--- conflicted
+++ resolved
@@ -19,7 +19,6 @@
 if _root_src not in _sys.path:
     _sys.path.insert(0, _root_src)
 
-<<<<<<< HEAD
 # Support both package and repo-root execution without PYTHONPATH tweaks.
 from chatty_commander.app.command_executor import CommandExecutor  # type: ignore
 from chatty_commander.app.model_manager import ModelManager  # type: ignore
@@ -37,22 +36,6 @@
 
     def generate_default_config_if_needed() -> bool:
         return False
-=======
-from chatty_commander.app.command_executor import (  # noqa: E402, type: ignore
-    CommandExecutor,
-)
-from chatty_commander.app.config import Config  # noqa: E402, type: ignore
-from chatty_commander.app.default_config import (  # noqa: E402, type: ignore
-    generate_default_config_if_needed,
-)
-from chatty_commander.app.model_manager import ModelManager  # noqa: E402, type: ignore
-from chatty_commander.app.orchestrator import (  # noqa: E402, type: ignore
-    ModeOrchestrator,
-    OrchestratorFlags,
-)
-from chatty_commander.app.state_manager import StateManager  # noqa: E402, type: ignore
-from chatty_commander.utils.logger import setup_logger  # noqa: E402, type: ignore
->>>>>>> c3cfcab4
 
 
 def run_cli_mode(config, model_manager, state_manager, command_executor, logger):
