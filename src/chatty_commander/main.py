--- conflicted
+++ resolved
@@ -92,14 +92,9 @@
     state_manager,
     command_executor,
     logger,
-<<<<<<< HEAD
-    host,
-    port,
-=======
     *,
     host: str = "0.0.0.0",
     port: int = 8100,
->>>>>>> c9823212
     no_auth: bool = False,
 ):
     """Run the web UI mode with FastAPI server and graceful shutdown."""
@@ -154,8 +149,6 @@
     signal.signal(signal.SIGINT, handle_signal)
     signal.signal(signal.SIGTERM, handle_signal)
 
-<<<<<<< HEAD
-=======
     env_host = os.getenv("CHATCOMM_HOST")
     env_port = os.getenv("CHATCOMM_PORT")
     if env_host:
@@ -165,7 +158,6 @@
             port = int(env_port)
         except ValueError:
             logger.warning("Invalid CHATCOMM_PORT '%s'; using %s", env_port, port)
->>>>>>> c9823212
     log_level = os.getenv("CHATCOMM_LOG_LEVEL", "info")
 
     # Start the server
@@ -337,23 +329,14 @@
         "--host",
         type=str,
         default=None,
-<<<<<<< HEAD
-        help="Specify the host interface for the web server (default from config).",
-    )
-=======
         help="Specify the host interface for the web server (default: 0.0.0.0).",
     )
 
->>>>>>> c9823212
     parser.add_argument(
         "--port",
         type=int,
         default=None,
-<<<<<<< HEAD
-        help="Specify the port for the web server (default from config). Only used in web mode.",
-=======
         help="Specify the port for the web server. Only used in web mode.",
->>>>>>> c9823212
     )
 
     parser.add_argument(
@@ -564,16 +547,13 @@
         config_cli.run_wizard()
         return 0
     elif getattr(args, "web", False):
-<<<<<<< HEAD
         no_auth = not auth_enabled
-=======
         # Ensure web_server config exists and reflect CLI overrides
         if not hasattr(config, "web_server") or config.web_server is None:
             config.web_server = {}
         host = getattr(args, "host", None) or config.web_server.get("host", "0.0.0.0")
         port = getattr(args, "port", None) or config.web_server.get("port", 8100)
         config.web_server.update({"host": host, "port": port, "auth_enabled": not args.no_auth})
->>>>>>> c9823212
         run_web_mode(
             config,
             model_manager,
@@ -581,15 +561,10 @@
             command_executor,
             logger,
             host=host,
-<<<<<<< HEAD
-            port=port,
-            no_auth=no_auth,
-=======
             no_auth=args.no_auth,
             port=args.port if args.port is not None else getattr(
                 getattr(config, "web_server", {}), "get", lambda *_: None
             )("port", 8100),
->>>>>>> c9823212
         )
         return 0
     elif args.gui:
