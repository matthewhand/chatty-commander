--- conflicted
+++ resolved
@@ -498,27 +498,7 @@
     # Generate default configuration if needed and reload config to pick up defaults
     if generate_default_config_if_needed():
         logger.info("Default configuration generated")
-<<<<<<< HEAD
         config = Config()
-=======
-
-    # Load configuration settings
-    config = Config()
-    # Apply CLI overrides to web server settings
-    web_cfg = getattr(config, "web_server", {}) or {}
-    if args.host is not None:
-        web_cfg["host"] = args.host
-    if args.port is not None:
-        web_cfg["port"] = args.port
-    if args.no_auth:
-        web_cfg["auth_enabled"] = False
-    if web_cfg:
-        config.web_server = web_cfg
-        try:
-            config.config["web_server"] = web_cfg
-        except Exception:
-            pass
->>>>>>> c3cfcab4
     # Apply runtime advisors enable if requested
     if getattr(args, "advisors", False):
         try:
