<<<<<<< HEAD
"""Compat shim: prefer :mod:`chatty_commander.web.web_mode`"""

from .compat import expose
=======
import warnings as _w
>>>>>>> c3cfcab4

_w.warn(
    "web_mode.py is deprecated; use chatty_commander.web.web_mode",
    DeprecationWarning,
    stacklevel=2,
)
from chatty_commander.web.web_mode import *  # noqa

try:
    pass  # re-export for tests
except Exception:
    pass<|MERGE_RESOLUTION|>--- conflicted
+++ resolved
@@ -1,10 +1,6 @@
-<<<<<<< HEAD
 """Compat shim: prefer :mod:`chatty_commander.web.web_mode`"""
 
 from .compat import expose
-=======
-import warnings as _w
->>>>>>> c3cfcab4
 
 _w.warn(
     "web_mode.py is deprecated; use chatty_commander.web.web_mode",
