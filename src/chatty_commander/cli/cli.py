--- conflicted
+++ resolved
@@ -413,11 +413,7 @@
             # Resolve CommandExecutor in a way that allows tests to patch via 'cli.CommandExecutor'
             CommandExecutorRT = globals().get("CommandExecutor")
             if CommandExecutorRT is None:
-<<<<<<< HEAD
                 from chatty_commander.app.command_executor import CommandExecutor as CommandExecutorRT  # type: ignore
-=======
-                from chatty_commander.app import CommandExecutor as CommandExecutorRT  # type: ignore
->>>>>>> a77aed1e
             executor = CommandExecutorRT(cfg, None, None)  # type: ignore
             executor.execute_command(args.name)
             return 0
