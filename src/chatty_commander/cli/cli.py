--- conflicted
+++ resolved
@@ -7,11 +7,7 @@
 from typing import Any
 
 # Re-export CommandExecutor so tests can patch cli.CommandExecutor
-<<<<<<< HEAD
 from chatty_commander.app import CommandExecutor  # noqa: F401
-=======
-from chatty_commander.app.command_executor import CommandExecutor  # noqa: F401
->>>>>>> c3cfcab4
 
 # Re-export run_app and ConfigCLI at module level so tests can patch cli.run_app and cli.ConfigCLI
 try:
@@ -420,13 +416,7 @@
             # Resolve CommandExecutor in a way that allows tests to patch via 'cli.CommandExecutor'
             CommandExecutorRT = globals().get("CommandExecutor")
             if CommandExecutorRT is None:
-<<<<<<< HEAD
                 from chatty_commander.app import CommandExecutor as CommandExecutorRT  # type: ignore
-=======
-                from chatty_commander.app.command_executor import (
-                    CommandExecutor as CommandExecutorRT,
-                )
->>>>>>> c3cfcab4
             executor = CommandExecutorRT(cfg, None, None)  # type: ignore
             executor.execute_command(args.name)
             return 0
