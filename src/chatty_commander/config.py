<<<<<<< HEAD
"""Compat shim: prefer :mod:`chatty_commander.app.config`"""

from .compat import expose
=======
"""
Root-level shim to expose Config for tests importing `from config import Config`.
>>>>>>> c3cfcab4

Primary source of truth lives in src/chatty_commander/app/config.py.
We attempt, in order:
  1) import chatty_commander.app.config (when src is on sys.path via pytest.ini)
  2) explicit file-path load from src/chatty_commander/app/config.py
"""

from __future__ import annotations

import importlib.util as _ilu
import os as _os
import sys as _sys
import warnings as _w

_w.warn(
    "config.py is a legacy shim; please import from chatty_commander.app.config in future versions",
    DeprecationWarning,
    stacklevel=2,
)

_repo_root = _os.path.dirname(_os.path.abspath(__file__))
_src_dir = _os.path.join(_repo_root, "src")
if _src_dir not in _sys.path:
    _sys.path.insert(0, _src_dir)

# 1) Try normal import via package path
try:
    from chatty_commander.app.config import *  # type: ignore  # noqa: F401,F403
except Exception:
    # 2) Fallback to explicit file load
    _candidate = _os.path.join(_src_dir, "chatty_commander", "app", "config.py")
    _spec = _ilu.spec_from_file_location("chatty_commander.app.config", _candidate)
    if not _spec or not _spec.loader:
        tried = [
            "import chatty_commander.app.config",
            _candidate,
        ]
        try:
            raise FileNotFoundError(
                "Unable to locate chatty_commander.app.config. Tried:\n - " + "\n - ".join(tried)
            )
        except FileNotFoundError as err:
            raise FileNotFoundError(
                "Unable to locate chatty_commander.app.config. Tried:\n - " + "\n - ".join(tried)
            ) from err
    _mod = _ilu.module_from_spec(_spec)
    _spec.loader.exec_module(_mod)  # type: ignore[attr-defined]
    globals().update({k: getattr(_mod, k) for k in dir(_mod) if not k.startswith("_")})<|MERGE_RESOLUTION|>--- conflicted
+++ resolved
@@ -1,11 +1,6 @@
-<<<<<<< HEAD
 """Compat shim: prefer :mod:`chatty_commander.app.config`"""
 
 from .compat import expose
-=======
-"""
-Root-level shim to expose Config for tests importing `from config import Config`.
->>>>>>> c3cfcab4
 
 Primary source of truth lives in src/chatty_commander/app/config.py.
 We attempt, in order:
