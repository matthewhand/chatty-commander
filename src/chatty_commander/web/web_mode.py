#!/usr/bin/env python3
"""web_mode.py.

FastAPI web server implementation for ChattyCommander.
Provides REST API endpoints and WebSocket support for web interface.
"""

import asyncio
import json
import logging
import os
import time
from datetime import datetime
from pathlib import Path
from typing import Any

import uvicorn
from fastapi import (
    Depends,
    FastAPI,
    HTTPException,
    WebSocket,
    WebSocketDisconnect,
    Security,
)
from fastapi.middleware.cors import CORSMiddleware
from fastapi.security import APIKeyHeader
from fastapi.responses import FileResponse, HTMLResponse
from fastapi.staticfiles import StaticFiles
from pydantic import BaseModel, Field

from chatty_commander.advisors.service import AdvisorMessage, AdvisorsService
from chatty_commander.app.command_executor import CommandExecutor

# Import our core modules from src package
from chatty_commander.app.config import Config
from chatty_commander.app.model_manager import ModelManager
from chatty_commander.app.state_manager import StateManager
from chatty_commander.web.routes.core import include_core_routes
from chatty_commander.web.routes.version import router as version_router

# Configure logging
logging.basicConfig(level=logging.INFO)
logger = logging.getLogger(__name__)


# Pydantic models for request/response validation
class SystemStatus(BaseModel):
    """System status response model."""

    status: str = Field(..., description="Overall system status")
    current_state: str = Field(..., description="Current operational state")
    active_models: list[str] = Field(..., description="List of loaded models")
    uptime: str = Field(..., description="System uptime")
    version: str = Field(default="0.2.0", description="Application version")


class StateChangeRequest(BaseModel):
    """State change request model."""

    state: str = Field(..., description="Target state", pattern="^(idle|computer|chatty)$")


class CommandRequest(BaseModel):
    """Command execution request model."""

    command: str = Field(..., description="Command name to execute")
    parameters: dict[str, Any] | None = Field(
        default=None, description="Optional command parameters"
    )


class CommandResponse(BaseModel):
    """Command execution response model."""

    success: bool = Field(..., description="Whether command executed successfully")
    message: str = Field(..., description="Execution result message")
    execution_time: float = Field(..., description="Execution time in milliseconds")


class StateInfo(BaseModel):
    """State information response model."""

    current_state: str = Field(..., description="Current operational state")
    active_models: list[str] = Field(..., description="List of active models")
    last_command: str | None = Field(default=None, description="Last detected command")
    timestamp: str = Field(..., description="Timestamp of last state change")


class WebSocketMessage(BaseModel):
    """WebSocket message model."""

    type: str = Field(..., description="Message type")
    data: dict[str, Any] = Field(..., description="Message data")
    timestamp: str = Field(default_factory=lambda: datetime.now().isoformat())


class WebModeServer:
    """FastAPI web server for ChattyCommander."""

    def __init__(
        self,
        config_manager: Config,
        state_manager: StateManager,
        model_manager: ModelManager,
        command_executor: CommandExecutor,
        no_auth: bool = False,
    ) -> None:
        self.config_manager = config_manager
        self.state_manager = state_manager
        self.model_manager = model_manager
        self.command_executor = command_executor
        self.no_auth = no_auth
        self._expected_api_key = getattr(
            self.config_manager, "auth", {}
        ).get("api_key", "")
        self.start_time = time.time()
        self.last_command: str | None = None
        self.last_state_change = datetime.now()
        # Advisors service (optional)
        self.advisors_service = AdvisorsService(config=config_manager)

        # WebSocket connection management
        self.active_connections: set[WebSocket] = set()

        # Initialize FastAPI app
        self.app = self._create_app()

        # Setup state change callback
        self.state_manager.add_state_change_callback(self._on_state_change)

    async def _require_api_key(self, api_key: str = Security(APIKeyHeader(name="X-API-Key", auto_error=False))):
        """Dependency to validate API key if authentication is enabled."""
        if self.no_auth:
            return
        expected = self._expected_api_key
        if not expected or api_key != expected:
            raise HTTPException(status_code=401, detail="Unauthorized")

    def _create_app(self) -> FastAPI:
        """Create and configure FastAPI application."""
        app = FastAPI(
            title="ChattyCommander API",
            description="Voice command automation system with web interface",
            version="0.2.0",
            docs_url="/docs" if self.no_auth else None,
            redoc_url="/redoc" if self.no_auth else None,
        )

        # Add CORS middleware
        origins = (
            ["*"]
            if self.no_auth
            else getattr(self.config_manager, "auth", {}).get(
                "allowed_origins", ["http://localhost:3000"]
            )
        )
        app.add_middleware(
            CORSMiddleware,
            allow_origins=origins,
            allow_credentials=True,
            allow_methods=["*"],
            allow_headers=["*"],
        )

        # Register routes
        self._register_routes(app)

        # Serve static files if frontend exists
        frontend_path = Path("webui/frontend/dist")
        if frontend_path.exists():
            app.mount("/static", StaticFiles(directory=str(frontend_path)), name="static")

            @app.get("/", response_class=HTMLResponse)
            async def serve_frontend():
                index_file = frontend_path / "index.html"
                if index_file.exists():
                    return FileResponse(str(index_file))
                return HTMLResponse(
                    "<h1>ChattyCommander</h1><p>Frontend not built. Run <code>npm run build</code> in webui/frontend/</p>"
                )

        # Serve avatar UI (TalkingHead placeholder) if available
        avatar_path = Path("src/chatty_commander/webui/avatar")
        if avatar_path.exists():
            try:
                app.mount("/avatar-ui", StaticFiles(directory=str(avatar_path)), name="avatar")

                @app.get("/avatar", response_class=HTMLResponse)
                async def serve_avatar_ui():
                    index_file = avatar_path / "index.html"
                    if index_file.exists():
                        return FileResponse(str(index_file))
                    return HTMLResponse(
                        "<h1>Avatar UI</h1><p>Avatar UI not found. Ensure index.html exists under src/chatty_commander/webui/avatar/</p>"
                    )

            except Exception as e:  # noqa: BLE001
                logger.warning(f"Failed to mount avatar UI static files: {e}")

        return app

    def _register_routes(self, app: FastAPI) -> None:
        """Register API routes."""
        deps = [] if self.no_auth else [Depends(self._require_api_key)]

        @app.get("/api/v1/status", response_model=SystemStatus, dependencies=deps)
        async def get_status():
            """Get system status."""
            uptime_seconds = time.time() - self.start_time
            uptime_str = self._format_uptime(uptime_seconds)

            return SystemStatus(
                status="running",
                current_state=self.state_manager.current_state,
                active_models=self.state_manager.get_active_models(),
                uptime=uptime_str,
            )

        @app.get("/api/v1/config", dependencies=deps)
        async def get_config():
            """Get current configuration."""
            # Access config dict attribute for compatibility with tests/mocks
            return getattr(self.config_manager, "config", {})

        @app.put("/api/v1/config", dependencies=deps)
        async def update_config(config_data: dict[str, Any]):
            """Update configuration."""
            try:
                # Validate and update configuration; tolerate mocks that may not expose methods
                cfg = getattr(self.config_manager, "config", {})
                if isinstance(cfg, dict):
                    cfg.update(config_data)
                # Save if available (real implementation)
                save = getattr(self.config_manager, "save_config", None)
                if callable(save):
                    try:
                        save()
                    except TypeError:
                        # Some implementations may require passing the cfg
                        save(cfg)  # type: ignore[arg-type]
                return {"message": "Configuration updated successfully"}

                # Broadcast configuration change
                await self._broadcast_message(
                    WebSocketMessage(
                        type="config_updated",
                        data={"message": "Configuration updated successfully"},
                    )
                )

                return {"message": "Configuration updated successfully"}
            except Exception as e:
                logger.error(f"Failed to update configuration: {e}")
                raise HTTPException(status_code=500, detail=str(e)) from e

        @app.get("/api/v1/state", response_model=StateInfo, dependencies=deps)
        async def get_state():
            """Get current state information."""
            return StateInfo(
                current_state=self.state_manager.current_state,
                active_models=self.state_manager.get_active_models(),
                last_command=self.last_command,
                timestamp=self.last_state_change.isoformat(),
            )

        @app.post("/api/v1/state", dependencies=deps)
        async def change_state(request: StateChangeRequest):
            """Change system state."""
            try:
                old_state = self.state_manager.current_state
                self.state_manager.change_state(request.state)
                self.last_state_change = datetime.now()

                # Broadcast state change
                await self._broadcast_message(
                    WebSocketMessage(
                        type="state_change",
                        data={
                            "old_state": old_state,
                            "new_state": request.state,
                            "timestamp": self.last_state_change.isoformat(),
                        },
                    )
                )

                return {"message": f"State changed to {request.state}"}
            except Exception as e:
                logger.error(f"Failed to change state: {e}")
                raise HTTPException(status_code=400, detail=str(e)) from e

        @app.post("/api/v1/command", response_model=CommandResponse, dependencies=deps)
        async def execute_command(request: CommandRequest):
            """Execute a command programmatically."""
            start_time = time.time()

            try:
                # Check if command exists in configuration
                config_dict = getattr(self.config_manager, "config", {})
                model_actions = (
                    config_dict.get('model_actions', {}) if isinstance(config_dict, dict) else {}
                )
                if request.command not in model_actions:
                    raise HTTPException(
                        status_code=404, detail=f"Command '{request.command}' not found"
                    )

                # Execute the command
                action = model_actions[request.command]
                success = False

                if 'keypress' in action:
                    # Delegate to CommandExecutor.execute_command to keep a single integration surface
                    success = bool(self.command_executor.execute_command(request.command))
                elif 'url' in action:
                    success = bool(self.command_executor.execute_command(request.command))

                execution_time = (time.time() - start_time) * 1000  # Convert to milliseconds
                self.last_command = request.command

                # Broadcast command execution
                await self._broadcast_message(
                    WebSocketMessage(
                        type="command_executed",
                        data={
                            "command": request.command,
                            "success": success,
                            "execution_time": execution_time,
                            "parameters": request.parameters,
                        },
                    )
                )

                return CommandResponse(
                    success=bool(success),
                    message=(
                        "Command executed successfully" if success else "Command execution failed"
                    ),
                    execution_time=execution_time,
                )
            except HTTPException:
                raise
            except Exception as e:
                execution_time = (time.time() - start_time) * 1000
                logger.error(f"Command execution failed: {e}")
                return CommandResponse(
                    success=False,
                    message=f"Command execution failed: {str(e)}",
                    execution_time=execution_time,
                )

        class AdvisorInbound(BaseModel):
            platform: str
            channel: str
            user: str
            text: str
            username: str | None = None
            metadata: dict[str, Any] | None = None

        class AdvisorOutbound(BaseModel):
            reply: str
            context_key: str
            persona_id: str
            model: str
            api_mode: str

        class ContextStats(BaseModel):
            total_contexts: int
            platform_distribution: dict[str, int]
            persona_distribution: dict[str, int]
            persistence_enabled: bool
            persistence_path: str

        @app.post(
            "/api/v1/advisors/message",
            response_model=AdvisorOutbound,
            dependencies=deps,
        )
        async def advisor_message(message: AdvisorInbound):
            """Process a message through the advisor service."""
            try:
                reply = self.advisors_service.handle_message(
                    AdvisorMessage(
                        platform=message.platform,
                        channel=message.channel,
                        user=message.user,
                        text=message.text,
                        username=message.username,
                        metadata=message.metadata,
                    )
                )
                return AdvisorOutbound(
                    reply=reply.reply,
                    context_key=reply.context_key,
                    persona_id=reply.persona_id,
                    model=reply.model,
                    api_mode=reply.api_mode,
                )
            except Exception as e:
                raise HTTPException(status_code=500, detail=str(e)) from e

<<<<<<< HEAD

        @app.post("/api/v1/advisors/context/switch", dependencies=deps)
=======
        @app.post("/api/v1/advisors/context/switch")
>>>>>>> c3cfcab4
        async def switch_persona(context_key: str, persona_id: str):
            """Switch persona for a specific context."""
            try:
                success = self.advisors_service.switch_persona(context_key, persona_id)
                if not success:
                    raise HTTPException(status_code=400, detail="Invalid persona or context")
                return {"success": True, "context_key": context_key, "persona_id": persona_id}
            except HTTPException:
                raise
            except Exception as e:
                raise HTTPException(status_code=500, detail=str(e)) from e

        @app.get(
            "/api/v1/advisors/context/stats",
            response_model=ContextStats,
            dependencies=deps,
        )
        async def get_context_stats():
            """Get statistics about current contexts."""
            try:
                stats = self.advisors_service.get_context_stats()
                return ContextStats(**stats)
            except Exception as e:
                raise HTTPException(status_code=500, detail=str(e)) from e

<<<<<<< HEAD
        @app.delete(
            "/api/v1/advisors/context/{context_key}", dependencies=deps
        )
=======
        @app.get("/api/v1/advisors/personas")
        async def get_personas():
            """Get available personas."""
            try:
                # Access personas from the advisors config
                advisors_config = getattr(self.config_manager, "advisors", {})
                context_config = advisors_config.get("context", {})
                personas = context_config.get("personas", {})
                default_persona = context_config.get("default_persona", "general")

                # Format personas for the UI
                personas_list = []
                for persona_id, persona_config in personas.items():
                    personas_list.append({
                        "id": persona_id,
                        "name": persona_id.replace("_", " ").title(),
                        "system_prompt": persona_config.get("system_prompt", ""),
                        "is_default": persona_id == default_persona
                    })

                return {
                    "personas": personas_list,
                    "default_persona": default_persona,
                    "total_count": len(personas_list)
                }
            except Exception as e:
                raise HTTPException(status_code=500, detail=str(e)) from e

        @app.delete("/api/v1/advisors/context/{context_key}")
>>>>>>> c3cfcab4
        async def clear_context(context_key: str):
            """Clear a specific context."""
            try:
                success = self.advisors_service.clear_context(context_key)
                if not success:
                    raise HTTPException(status_code=404, detail="Context not found")
                return {"success": True, "context_key": context_key}
            except HTTPException:
                raise
            except Exception as e:
                raise HTTPException(status_code=500, detail=str(e)) from e

        class AdvisorMemoryItem(BaseModel):
            role: str
            content: str
            timestamp: str

        @app.get(
            "/api/v1/advisors/memory",
            response_model=list[AdvisorMemoryItem],
            dependencies=deps,
        )
        async def advisors_memory(platform: str, channel: str, user: str, limit: int = 20):
            if not getattr(self.config_manager, "advisors", {}).get("enabled", False):
                raise HTTPException(status_code=400, detail="Advisors feature disabled")
            items = self.advisors_service.memory.get(platform, channel, user, limit)
            return [
                AdvisorMemoryItem(role=i.role, content=i.content, timestamp=i.timestamp)
                for i in items
            ]

        @app.delete("/api/v1/advisors/memory", dependencies=deps)
        async def advisors_memory_clear(platform: str, channel: str, user: str):
            if not getattr(self.config_manager, "advisors", {}).get("enabled", False):
                raise HTTPException(status_code=400, detail="Advisors feature disabled")
            count = self.advisors_service.memory.clear(platform, channel, user)
            return {"cleared": count}

        from fastapi import Request

        @app.post("/bridge/event", dependencies=deps)
        async def bridge_event(event: dict[str, Any], request: Request):
            # Auth: shared secret header must match config token
            token_expected = (
                getattr(self.config_manager, "advisors", {}).get("bridge", {}).get("token", "")
            )
            token_header = request.headers.get("X-Bridge-Token", "")
            if not token_expected or token_header != token_expected:
                raise HTTPException(status_code=401, detail="Unauthorized bridge request")

            # Minimal contract: platform, channel, user, text
            try:
                msg = AdvisorMessage(
                    platform=event.get("platform", "unknown"),
                    channel=event.get("channel", ""),
                    user=event.get("user", ""),
                    text=event.get("text", ""),
                    username=event.get("username"),
                    metadata=event.get("meta"),
                )
                reply = self.advisors_service.handle_message(msg)
                return {"ok": True, "reply": {"text": reply.reply, "meta": {}}}
            except Exception as e:
                logger.error(f"Bridge event processing failed: {e}")
                raise HTTPException(status_code=400, detail=str(e)) from e

        @app.websocket("/ws")
        async def websocket_endpoint(websocket: WebSocket):
<<<<<<< HEAD
            """WebSocket endpoint for real-time updates."""
            if not self.no_auth:
                token = websocket.headers.get("X-API-Key") or websocket.headers.get(
                    "x-api-key"
                )
                if not self._expected_api_key or token != self._expected_api_key:
                    await websocket.close(code=4401)
                    return
=======
            """Websocket endpoint for real-time updates."""
>>>>>>> c3cfcab4
            await websocket.accept()
            self.active_connections.add(websocket)

            try:
                # Send initial status
                await websocket.send_text(
                    json.dumps(
                        {
                            "type": "connection_established",
                            "data": {
                                "current_state": self.state_manager.current_state,
                                "active_models": self.state_manager.get_active_models(),
                                "timestamp": datetime.now().isoformat(),
                            },
                        }
                    )
                )

                # Keep connection alive and handle incoming messages
                while True:
                    try:
                        # Wait for messages (with timeout to allow periodic checks)
                        data = await asyncio.wait_for(websocket.receive_text(), timeout=30.0)
                        message = json.loads(data)

                        # Handle client messages if needed
                        if message.get('type') == 'ping':
                            await websocket.send_text(
                                json.dumps(
                                    {
                                        "type": "pong",
                                        "data": {"timestamp": datetime.now().isoformat()},
                                    }
                                )
                            )

                    except TimeoutError:
                        # Send periodic heartbeat
                        await websocket.send_text(
                            json.dumps(
                                {
                                    "type": "heartbeat",
                                    "data": {"timestamp": datetime.now().isoformat()},
                                }
                            )
                        )

            except WebSocketDisconnect:
                logger.info("WebSocket client disconnected")
            except Exception as e:
                logger.error(f"WebSocket error: {e}")
            finally:
                self.active_connections.discard(websocket)

        @app.get("/api/v1/health", dependencies=deps)
        async def health_check():
            """Simple health check endpoint."""
            return {
                "status": "healthy",
                "timestamp": datetime.now().isoformat(),
                "uptime": self._format_uptime(time.time() - self.start_time),
            }

    def _format_uptime(self, seconds: float) -> str:
        """Format uptime in human-readable format."""
        days, remainder = divmod(int(seconds), 86400)
        hours, remainder = divmod(remainder, 3600)
        minutes, seconds = divmod(remainder, 60)

        if days > 0:
            return f"{days}d {hours}h {minutes}m {seconds}s"
        else:
            return f"{hours}h {minutes}m {seconds}s"

    async def _broadcast_message(self, message: WebSocketMessage) -> None:
        """Broadcast message to all connected WebSocket clients."""
        if not self.active_connections:
            return

        message_json = message.model_dump()
        message_text = json.dumps(message_json)

        # Send to all connected clients
        disconnected = set()
        for connection in self.active_connections:
            try:
                await connection.send_text(message_text)
            except Exception as e:
                logger.warning(f"Failed to send message to WebSocket client: {e}")
                disconnected.add(connection)

        # Remove disconnected clients
        self.active_connections -= disconnected

    def _on_state_change(self, old_state: str, new_state: str) -> None:
        """Callback for state changes."""
        self.last_state_change = datetime.now()

        # Schedule broadcast (since this might be called from a different thread)
        try:
            loop = asyncio.get_event_loop()
            if loop.is_running():
                asyncio.create_task(
                    self._broadcast_message(
                        WebSocketMessage(
                            type="state_change",
                            data={
                                "old_state": old_state,
                                "new_state": new_state,
                                "timestamp": self.last_state_change.isoformat(),
                            },
                        )
                    )
                )
        except RuntimeError:
            # No event loop running, skip broadcast
            pass

    def on_command_detected(self, command: str, confidence: float = 1.0) -> None:
        """Handle command detection events."""
        self.last_command = command

        # Schedule broadcast
        try:
            loop = asyncio.get_event_loop()
            if loop.is_running():
                asyncio.create_task(
                    self._broadcast_message(
                        WebSocketMessage(
                            type="command_detected",
                            data={
                                "command": command,
                                "confidence": confidence,
                                "timestamp": datetime.now().isoformat(),
                            },
                        )
                    )
                )
        except RuntimeError:
            # No event loop running, skip broadcast
            pass

    def on_system_event(self, event: str, details: str) -> None:
        """Handle system events."""
        # Schedule broadcast
        try:
            loop = asyncio.get_event_loop()
            if loop.is_running():
                asyncio.create_task(
                    self._broadcast_message(
                        WebSocketMessage(
                            type="system_event",
                            data={
                                "event": event,
                                "details": details,
                                "timestamp": datetime.now().isoformat(),
                            },
                        )
                    )
                )
        except RuntimeError:
            # No event loop running, skip broadcast
            pass

    def run(
        self,
        host: str | None = None,
        port: int | None = None,
        log_level: str = "info",
    ) -> None:
        """Run the web server, honoring environment and config defaults."""
#     def run(self, host: str | None = None, port: int | None = None, log_level: str = "info") -> None:
        """Run the web server, honoring config and environment overrides."""
        env_host = os.getenv("CHATCOMM_HOST")
        env_port = os.getenv("CHATCOMM_PORT")
        env_log_level = os.getenv("CHATCOMM_LOG_LEVEL")

        # Prefer configuration defaults when explicit host/port not provided
        if host is None and getattr(self.config_manager, "web_server", None):
            host = self.config_manager.web_server.get("host", "0.0.0.0")
        if port is None and getattr(self.config_manager, "web_server", None):
            port = self.config_manager.web_server.get("port", 8100)

        if env_host:
            host = env_host
        if env_port:
            try:
                port = int(env_port)
            except ValueError:
                logger.warning("Invalid CHATCOMM_PORT '%s'; falling back to %s", env_port, port)
        if env_log_level:
            log_level = env_log_level

        logger.info(
            "🚀 Starting ChattyCommander web server on %s:%s (auth %s)",
            host,
            port,
            "disabled" if self.no_auth else "enabled",
        )
#         if host is None:
#             host = "0.0.0.0"
#         if port is None:
#             port = 8100

        logger.info(f"🚀 Starting ChattyCommander web server on {host}:{port}")
        logger.info(f"📖 API documentation: http://{host}:{port}/docs")

        uvicorn.run(self.app, host=host, port=port, log_level=log_level, access_log=True)


def create_web_server(
    config_manager: Config,
    state_manager: StateManager,
    model_manager: ModelManager,
    command_executor: CommandExecutor,
    no_auth: bool = False,
) -> WebModeServer:
    """Factory function to create web server instance."""
    return WebModeServer(
        config_manager=config_manager,
        state_manager=state_manager,
        model_manager=model_manager,
        command_executor=command_executor,
        no_auth=no_auth,
    )


if __name__ == "__main__":
    # This allows running the web server standalone for testing
    from chatty_commander.app.command_executor import CommandExecutor
    from chatty_commander.app.config import Config
    from chatty_commander.app.model_manager import ModelManager
    from chatty_commander.app.state_manager import StateManager

    # Initialize components using current constructor signatures
    config_manager = Config()
    state_manager = StateManager()
    model_manager = ModelManager(config_manager)
    command_executor = CommandExecutor(config_manager, model_manager, state_manager)

    # Create and run server
    server = create_web_server(
        config_manager=config_manager,
        state_manager=state_manager,
        model_manager=model_manager,
        command_executor=command_executor,
        no_auth=True,
    )

    env_host = os.getenv("CHATCOMM_HOST", "0.0.0.0")
    env_port = int(os.getenv("CHATCOMM_PORT", "8100"))
    env_log_level = os.getenv("CHATCOMM_LOG_LEVEL", "info")

    server.run(host=env_host, port=env_port, log_level=env_log_level)


# Minimal, stateless FastAPI app factory for tests


def create_app(no_auth: bool = True, config: Config | None = None) -> FastAPI:
    """Create a minimal FastAPI app used in unit tests.

    Parameters
    ----------
    no_auth:
        When ``True`` the server behaves in development/no-auth mode and CORS
        is fully permissive. When ``False`` the app applies the same CORS
        restrictions as production.
    config:
        Optional :class:`~chatty_commander.app.config.Config` instance.  If
        supplied and ``no_auth`` is ``False`` the ``web.allowed_origins`` value
        from the config is used for CORS.  When not provided, the comma-separated
        ``CHATCOMM_ALLOWED_ORIGINS`` environment variable is consulted.  This
        mirrors the behaviour of the production server and allows tests to
        supply custom origins without modifying global state.
    """

    if no_auth:
        allowed_origins = ["*"]
    else:
        origins: list[str] | None = None
        # Prefer config-provided origins when available
        if config is not None:
            web_cfg = getattr(config, "config", {}).get("web", {})  # type: ignore[arg-type]
            cfg_origins = web_cfg.get("allowed_origins") if isinstance(web_cfg, dict) else None
            if isinstance(cfg_origins, str):
                origins = [cfg_origins]
            elif isinstance(cfg_origins, list | tuple):
                origins = [str(o) for o in cfg_origins]
        # Fall back to environment variable
        if origins is None:
            env_origins = os.environ.get("CHATCOMM_ALLOWED_ORIGINS")
            if env_origins:
                origins = [o.strip() for o in env_origins.split(",") if o.strip()]
        if not origins:
            origins = ["http://localhost:3000"]
        allowed_origins = origins

    app = FastAPI(
        title="ChattyCommander API",
        version="0.2.0",
        docs_url="/docs" if no_auth else None,
        redoc_url="/redoc" if no_auth else None,
    )
    app.add_middleware(
        CORSMiddleware,
        allow_origins=allowed_origins,
        allow_credentials=True,
        allow_methods=["*"],
        allow_headers=["*"],
    )

    # Include version endpoint for minimal factory
    app.include_router(version_router)

    # Minimal core routes for tests (status/config/state/command)
    start_time = time.time()

    class _MiniState:
        def __init__(self):
            from datetime import datetime as _dt

            self.current_state = "idle"
            self._active_models: list[str] = []
            self._last_change = _dt.now()

        def get_active_models(self) -> list[str]:
            return list(self._active_models)

        def change_state(self, state: str) -> None:
            from datetime import datetime as _dt

            self.current_state = state
            self._last_change = _dt.now()

    state_mgr = _MiniState()

    class _MiniConfig:
        def __init__(self):
            # Provide minimal model_actions so /api/v1/command is available
            self.config: dict[str, object] = {
                "model_actions": {
                    "hello": {"shell": {"cmd": "true"}},
                }
            }

        def save_config(self, *_args, **_kwargs) -> None:  # matches both signatures
            return None

    cfg_mgr = config if config is not None else _MiniConfig()

    last_cmd: dict[str, str | None] = {"value": None}

    def _exec_command(cmd: str) -> bool:
        last_cmd["value"] = cmd
        return True

    core_router = include_core_routes(
        get_start_time=lambda: start_time,
        get_state_manager=lambda: state_mgr,
        get_config_manager=lambda: cfg_mgr,
        get_last_command=lambda: last_cmd["value"],
        get_last_state_change=lambda: state_mgr._last_change,  # noqa: SLF001
        execute_command_fn=_exec_command,
    )
    app.include_router(core_router)

    return app<|MERGE_RESOLUTION|>--- conflicted
+++ resolved
@@ -399,12 +399,8 @@
             except Exception as e:
                 raise HTTPException(status_code=500, detail=str(e)) from e
 
-<<<<<<< HEAD
 
         @app.post("/api/v1/advisors/context/switch", dependencies=deps)
-=======
-        @app.post("/api/v1/advisors/context/switch")
->>>>>>> c3cfcab4
         async def switch_persona(context_key: str, persona_id: str):
             """Switch persona for a specific context."""
             try:
@@ -430,41 +426,9 @@
             except Exception as e:
                 raise HTTPException(status_code=500, detail=str(e)) from e
 
-<<<<<<< HEAD
         @app.delete(
             "/api/v1/advisors/context/{context_key}", dependencies=deps
         )
-=======
-        @app.get("/api/v1/advisors/personas")
-        async def get_personas():
-            """Get available personas."""
-            try:
-                # Access personas from the advisors config
-                advisors_config = getattr(self.config_manager, "advisors", {})
-                context_config = advisors_config.get("context", {})
-                personas = context_config.get("personas", {})
-                default_persona = context_config.get("default_persona", "general")
-
-                # Format personas for the UI
-                personas_list = []
-                for persona_id, persona_config in personas.items():
-                    personas_list.append({
-                        "id": persona_id,
-                        "name": persona_id.replace("_", " ").title(),
-                        "system_prompt": persona_config.get("system_prompt", ""),
-                        "is_default": persona_id == default_persona
-                    })
-
-                return {
-                    "personas": personas_list,
-                    "default_persona": default_persona,
-                    "total_count": len(personas_list)
-                }
-            except Exception as e:
-                raise HTTPException(status_code=500, detail=str(e)) from e
-
-        @app.delete("/api/v1/advisors/context/{context_key}")
->>>>>>> c3cfcab4
         async def clear_context(context_key: str):
             """Clear a specific context."""
             try:
@@ -533,7 +497,6 @@
 
         @app.websocket("/ws")
         async def websocket_endpoint(websocket: WebSocket):
-<<<<<<< HEAD
             """WebSocket endpoint for real-time updates."""
             if not self.no_auth:
                 token = websocket.headers.get("X-API-Key") or websocket.headers.get(
@@ -542,9 +505,6 @@
                 if not self._expected_api_key or token != self._expected_api_key:
                     await websocket.close(code=4401)
                     return
-=======
-            """Websocket endpoint for real-time updates."""
->>>>>>> c3cfcab4
             await websocket.accept()
             self.active_connections.add(websocket)
 
