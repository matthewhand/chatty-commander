--- conflicted
+++ resolved
@@ -620,7 +620,6 @@
             # No event loop running, skip broadcast
             pass
 
-<<<<<<< HEAD
     def run(
         self,
         host: str | None = None,
@@ -628,26 +627,21 @@
         log_level: str = "info",
     ) -> None:
         """Run the web server, honoring environment and config defaults."""
-=======
-    def run(self, host: str | None = None, port: int | None = None, log_level: str = "info") -> None:
+#     def run(self, host: str | None = None, port: int | None = None, log_level: str = "info") -> None:
         """Run the web server, honoring config and environment overrides."""
->>>>>>> c9823212
         env_host = os.getenv("CHATCOMM_HOST")
         env_port = os.getenv("CHATCOMM_PORT")
         env_log_level = os.getenv("CHATCOMM_LOG_LEVEL")
 
-<<<<<<< HEAD
         cfg = getattr(self.config_manager, "web_server", {}) or {}
-        if host is None:
-            host = cfg.get("host", "0.0.0.0")
-        if port is None:
-            port = int(cfg.get("port", 8100))
-=======
+#         if host is None:
+#             host = cfg.get("host", "0.0.0.0")
+#         if port is None:
+#             port = int(cfg.get("port", 8100))
         if host is None and getattr(self.config_manager, "web_server", None):
             host = self.config_manager.web_server.get("host", "0.0.0.0")
         if port is None and getattr(self.config_manager, "web_server", None):
             port = self.config_manager.web_server.get("port", 8100)
->>>>>>> c9823212
 
         if env_host:
             host = env_host
@@ -659,21 +653,18 @@
         if env_log_level:
             log_level = env_log_level
 
-<<<<<<< HEAD
         logger.info(
             "🚀 Starting ChattyCommander web server on %s:%s (auth %s)",
             host,
             port,
             "disabled" if self.no_auth else "enabled",
         )
-=======
-        if host is None:
-            host = "0.0.0.0"
-        if port is None:
-            port = 8100
+#         if host is None:
+#             host = "0.0.0.0"
+#         if port is None:
+#             port = 8100
 
         logger.info(f"🚀 Starting ChattyCommander web server on {host}:{port}")
->>>>>>> c9823212
         logger.info(f"📖 API documentation: http://{host}:{port}/docs")
 
         uvicorn.run(self.app, host=host, port=port, log_level=log_level, access_log=True)
