from __future__ import annotations

import logging

from fastapi import FastAPI

from .auth import apply_cors, enable_no_auth_docs
from .lifecycle import register_lifecycle
from .routes.core import include_core_routes
from .routes.ws import include_ws_routes

# For now we delegate to constructing the legacy WebModeServer to keep behavior stable.
from .web_mode import WebModeServer as _LegacyWebModeServer  # type: ignore

# Optional observability (may not be available in some environments)
try:
    from chatty_commander.obs.metrics import RequestMetricsMiddleware, create_metrics_router
except Exception:  # pragma: no cover
    RequestMetricsMiddleware = None  # type: ignore
    create_metrics_router = None  # type: ignore

logger = logging.getLogger(__name__)


def create_app(
    config_manager=None,
    state_manager=None,
    model_manager=None,
    command_executor=None,
    no_auth: bool = False,
) -> FastAPI:
    """
    Create and return the FastAPI app.

    Current behavior: construct legacy WebModeServer and return its .app to ensure full
    backward compatibility. This establishes the stable assembly boundary for future
    extraction (routes/auth/lifecycle) without breaking tests.

    Additionally, attach extracted routers (core REST, websocket), CORS/docs toggles,
    and lifecycle hooks using dependency callables that bridge to the legacy server
    instance. This is behavior-preserving because routes and wiring rely on the same
    underlying state/config/executor.
    """
    # Provide default instances when not supplied to preserve test behavior
    if config_manager is None:
        from chatty_commander.app.config import Config as _Config

        config_manager = _Config()
    if state_manager is None:
        from chatty_commander.app.state_manager import StateManager as _StateManager

        state_manager = _StateManager()
    if model_manager is None:
        from chatty_commander.app.model_manager import ModelManager as _ModelManager

        model_manager = _ModelManager(config_manager)
    if command_executor is None:
        from chatty_commander.app.command_executor import CommandExecutor as _CommandExecutor

        command_executor = _CommandExecutor(config_manager, model_manager, state_manager)

    legacy = _LegacyWebModeServer(
        config_manager=config_manager,
        state_manager=state_manager,
        model_manager=model_manager,
        command_executor=command_executor,
        no_auth=bool(no_auth),
    )
    app = legacy.app

    # Install request metrics middleware if available
    try:
        if RequestMetricsMiddleware is not None:  # type: ignore
            app.add_middleware(RequestMetricsMiddleware)
            logger.debug("server.create_app: installed RequestMetricsMiddleware")
    except Exception as e:  # noqa: BLE001
        logger.debug("server.create_app: metrics middleware not installed: %s", e)

    # Docs visibility and CORS (behavior-preserving toggles)
    try:
        enable_no_auth_docs(app, no_auth=no_auth)
        apply_cors(app, no_auth=no_auth, origins=None)
        logger.debug("server.create_app: applied docs/cors policies (no_auth=%s)", no_auth)
    except Exception as e:  # noqa: BLE001
        logger.warning("Failed to apply auth/cors policies; continuing with legacy defaults: %s", e)

    # Core REST routes
    try:
        core_router = include_core_routes(
            get_start_time=lambda: legacy.start_time,
            get_state_manager=lambda: legacy.state_manager,
            get_config_manager=lambda: legacy.config_manager,
            get_last_command=lambda: getattr(legacy, "last_command", None),
            get_last_state_change=lambda: legacy.last_state_change,
            execute_command_fn=lambda cmd: legacy.command_executor.execute_command(cmd),
        )
        app.include_router(core_router)
        logger.debug("server.create_app: included core REST routes from routes.core")
    except Exception as e:  # noqa: BLE001
        logger.warning("Failed to include core routes, falling back to legacy-only: %s", e)

    # WebSocket route
    try:
        ws_router = include_ws_routes(
            get_connections=lambda: legacy.active_connections,
            set_connections=lambda s: setattr(legacy, "active_connections", s),
            get_state_snapshot=lambda: {
                "current_state": legacy.state_manager.current_state,
                "active_models": (
                    legacy.state_manager.get_active_models()
                    if hasattr(legacy.state_manager, "get_active_models")
                    else []
                ),
                "timestamp": (
                    legacy.last_state_change.isoformat()
                    if getattr(legacy, "last_state_change", None)
                    else None
                ),
            },
            on_message=None,  # preserve legacy: inbound messages are ignored today
            heartbeat_seconds=30.0,
        )
        app.include_router(ws_router)
        logger.debug("server.create_app: included websocket routes from routes.ws")
    except Exception as e:  # noqa: BLE001
        logger.warning("Failed to include websocket routes; falling back to legacy-only: %s", e)

    # Avatar routes
    from .routes.avatar_api import router as avatar_api_router
    from .routes.avatar_ws import router as avatar_ws_router
<<<<<<< HEAD
=======
    from .routes.version import router as version_router

    # Metrics router (optional)
    metrics_router = None
    try:
        if create_metrics_router is not None:  # type: ignore
            metrics_router = create_metrics_router()
    except Exception as e:  # noqa: BLE001
        logger.debug("server.create_app: metrics router not created: %s", e)
>>>>>>> c3cfcab4

    # Lifecycle hooks (no-op by default to preserve behavior)
    try:
        register_lifecycle(
            app,
            get_state_manager=lambda: legacy.state_manager,
            get_model_manager=lambda: legacy.model_manager,
            get_command_executor=lambda: legacy.command_executor,
            on_startup=None,
            on_shutdown=None,
        )
        logger.debug("server.create_app: registered lifecycle hooks")
    except Exception as e:  # noqa: BLE001
        logger.warning("Failed to register lifecycle hooks; continuing: %s", e)

    # Avatar routes (with state management integration)
    try:
        app.include_router(avatar_ws_router)
        app.include_router(avatar_api_router)
        app.include_router(version_router)
        if metrics_router is not None:
            app.include_router(metrics_router)
        # Provide persona->theme resolution to WS manager from config
        try:
            from .routes import avatar_ws as _avatar_ws_mod

            def _resolve_theme(persona_id: str) -> str:
                cfg = getattr(legacy.config_manager, "config", {}) or {}
                gui = cfg.get("gui", {}) if isinstance(cfg, dict) else {}
                avatar = gui.get("avatar", {}) if isinstance(gui, dict) else {}
                mapping = avatar.get("persona_theme_map", {}) if isinstance(avatar, dict) else {}
                return mapping.get(persona_id, mapping.get("default", "default"))

            _avatar_ws_mod.manager.theme_resolver = _resolve_theme
            logger.debug("server.create_app: set WS theme_resolver from config")
        except Exception as e:
            logger.debug("server.create_app: theme_resolver not set: %s", e)
        logger.debug("server.create_app: included avatar ws/api routes")
    except Exception as e:  # noqa: BLE001
        logger.warning("Failed to include avatar routes; continuing: %s", e)

    # Avatar/Agent settings + selector routes
    try:
<<<<<<< HEAD
=======
        from .routes.agents import router as agents_router
>>>>>>> c3cfcab4
        from .routes.avatar_selector import router as avatar_selector_router
        from .routes.avatar_settings import include_avatar_settings_routes

        settings_router = include_avatar_settings_routes(
            get_config_manager=lambda: legacy.config_manager
        )
        app.include_router(settings_router)
        app.include_router(avatar_selector_router)
        app.include_router(agents_router)
        logger.debug("server.create_app: included avatar settings + selector + agents routes")
    except Exception as e:  # noqa: BLE001
        logger.warning(
            "Failed to include avatar settings/selector/agents routes; continuing: %s", e
        )

    logger.debug("server.create_app constructed legacy WebModeServer and returned app")
    return app<|MERGE_RESOLUTION|>--- conflicted
+++ resolved
@@ -128,18 +128,6 @@
     # Avatar routes
     from .routes.avatar_api import router as avatar_api_router
     from .routes.avatar_ws import router as avatar_ws_router
-<<<<<<< HEAD
-=======
-    from .routes.version import router as version_router
-
-    # Metrics router (optional)
-    metrics_router = None
-    try:
-        if create_metrics_router is not None:  # type: ignore
-            metrics_router = create_metrics_router()
-    except Exception as e:  # noqa: BLE001
-        logger.debug("server.create_app: metrics router not created: %s", e)
->>>>>>> c3cfcab4
 
     # Lifecycle hooks (no-op by default to preserve behavior)
     try:
@@ -183,10 +171,6 @@
 
     # Avatar/Agent settings + selector routes
     try:
-<<<<<<< HEAD
-=======
-        from .routes.agents import router as agents_router
->>>>>>> c3cfcab4
         from .routes.avatar_selector import router as avatar_selector_router
         from .routes.avatar_settings import include_avatar_settings_routes
 
