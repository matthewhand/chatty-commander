--- conflicted
+++ resolved
@@ -3,13 +3,10 @@
 Exposes ``pyautogui`` and ``requests`` symbols for tests to patch before the
 real implementation is imported.
 """
-<<<<<<< HEAD
 
 from typing import TYPE_CHECKING
 
 from chatty_commander.compat import load
-=======
->>>>>>> c3cfcab4
 
 if TYPE_CHECKING:  # pragma: no cover
     from chatty_commander.app.command_executor import CommandExecutor
