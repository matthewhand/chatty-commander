[project]
name = "chatty-commander"
version = "0.1.0"
description = "Add your description here"
readme = "README.md"
requires-python = ">=3.11"
dependencies = [
    "openwakeword>=0.4.0",
    "pyautogui>=0.9.54",
    "pytest>=8.4.1",
    "pytest-mock>=3.12.0",
    "pytest-cov>=4.1.0",
    "watchdog>=3.0.0",
    "requests>=2.32.4",
    "psutil>=7.0.0",
    "fastapi>=0.116.1",
    "uvicorn[standard]>=0.35.0",
    "python-jose[cryptography]>=3.5.0",
    "passlib[bcrypt]>=1.7.4",
    "python-multipart>=0.0.20",
    "pyjwt>=2.10.1",
    "bcrypt==4.0.1",
    "websockets>=15.0.1",
    "httpx>=0.28.1",
    "pywebview>=4.4",
    "pystray>=0.19.5",
    "onnx==1.18.0",
    "openai-agents>=0.1.0",
]

[project.scripts]
chatty-commander = "chatty_commander.cli.cli:main"

[dependency-groups]
dev = [
    "ruff>=0.1.0",
    "black>=23.0.0",
    "doc8>=1.1.1",
    "pydocstyle>=6.0.0",
    "pytest-check-links>=0.5.0",
]

[tool.pytest.ini_options]
testpaths = ["tests"]
python_files = "test_*.py"
python_classes = "Test*"
python_functions = "test_*"
cache_dir = ".pytest_cache"
addopts = "--cov=. --cov-report=term --cov-report=html --cache-clear"

[tool.coverage.run]
source = [
    ".",
]
omit = [
    "tests/*",
    "archive/*",
    "webui/frontend/*",
    "*/__pycache__/*",
    "*/site-packages/*",
    "config-*.py",
]

# Removed legacy setuptools block for old flat-layout (py-modules, utils)
[tool.black]
line-length = 100
target-version = ["py311"]
include = "\\.pyi?$"
skip-string-normalization = true

[tool.ruff]
target-version = "py311"
line-length = 100
extend-exclude = ["webui/frontend", "node_modules", ".venv", "venv", "build", "dist", ".pytest_cache", "htmlcov"]
src = ["."]
fix = true

[tool.ruff.lint]
select = [
  "E",   # pycodestyle errors
  "W",   # pycodestyle warnings
  "F",   # pyflakes
  "I",   # isort
  "B",   # bugbear
  "UP",  # pyupgrade
]
ignore = [
  "E203",  # whitespace before ':', compatible with Black
  "E266",  # too many leading '#' for block comment
  "E501",  # handled by Black
]

[tool.ruff.lint.per-file-ignores]
"tests/**" = ["E402", "F401", "F841", "B007"]

[tool.ruff.format]
quote-style = "preserve"
indent-style = "space"
docstring-code-format = true
skip-magic-trailing-comma = false

<<<<<<< HEAD
=======
[tool.pydocstyle]
convention = "google"
add-ignore = [
  "D100", # Missing docstring in public module
  "D101", # Missing docstring in public class
  "D102", # Missing docstring in public method
  "D103", # Missing docstring in public function
  "D104", # Missing docstring in public package
  "D105", # Missing docstring in magic method
  "D107", # Missing docstring in __init__
  "D200", # One-line docstring should fit on one line
  "D205", # 1 blank line required between summary line and description
  "D212", # Multi-line docstring summary should start at the first line
  "D403", # First word of the first line should be properly capitalized
  "D415", # First line should end with punctuation
]

[tool.doc8]
max-line-length = 100
ignore = ["D001"]

>>>>>>> 6e4ab793
[tool.setuptools]
package-dir = {"" = "src"}
packages = ["chatty_commander"]<|MERGE_RESOLUTION|>--- conflicted
+++ resolved
@@ -98,9 +98,6 @@
 indent-style = "space"
 docstring-code-format = true
 skip-magic-trailing-comma = false
-
-<<<<<<< HEAD
-=======
 [tool.pydocstyle]
 convention = "google"
 add-ignore = [
@@ -121,8 +118,6 @@
 [tool.doc8]
 max-line-length = 100
 ignore = ["D001"]
-
->>>>>>> 6e4ab793
 [tool.setuptools]
 package-dir = {"" = "src"}
 packages = ["chatty_commander"]