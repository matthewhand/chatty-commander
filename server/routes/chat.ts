import { Router } from 'express';
import { chat } from '../services/llm';

const router = Router();

router.post('/', async (req, res) => {
  res.setHeader('Content-Type', 'text/event-stream');

<<<<<<< HEAD
  const send = (event: string, data: any) => {
    res.write(`event: ${event}\n`);
    res.write(`data: ${JSON.stringify(data)}\n\n`);
  };

  // simulate streaming of an assistant response with a tool call
  send('chunk', { id: 'assistant', delta: 'Hello from ChattyCommander. ' });
  send('tool_call', { id: 'tool-1', name: 'clock' });
  send('tool_result', { id: 'tool-1', delta: 'The current time is high noon.' });
  send('chunk', { id: 'assistant', delta: 'Hope that helps!' });
  send('done', {});

  res.end();
=======
  try {
    for await (const ev of chat(req.body?.messages ?? [])) {
      if (ev.type === 'chunk') {
        res.write('event: chunk\n');
        res.write(`data: ${JSON.stringify({ id: ev.id, delta: ev.delta })}\n\n`);
      } else if (ev.type === 'tool_call') {
        res.write('event: tool_call\n');
        res.write(`data: ${JSON.stringify({ id: ev.id, name: ev.name, args: ev.args })}\n\n`);
      } else if (ev.type === 'tool_result') {
        res.write('event: tool_result\n');
        res.write(`data: ${JSON.stringify({ id: ev.id, result: ev.result })}\n\n`);
      }
    }
    res.write('event: done\n');
    res.write('data: {}\n\n');
  } catch (err: any) {
    res.write('event: error\n');
    res.write(`data: ${JSON.stringify({ message: err?.message || String(err) })}\n\n`);
  } finally {
    res.end();
  }
>>>>>>> fe700205
});

export default router;<|MERGE_RESOLUTION|>--- conflicted
+++ resolved
@@ -6,21 +6,6 @@
 router.post('/', async (req, res) => {
   res.setHeader('Content-Type', 'text/event-stream');
 
-<<<<<<< HEAD
-  const send = (event: string, data: any) => {
-    res.write(`event: ${event}\n`);
-    res.write(`data: ${JSON.stringify(data)}\n\n`);
-  };
-
-  // simulate streaming of an assistant response with a tool call
-  send('chunk', { id: 'assistant', delta: 'Hello from ChattyCommander. ' });
-  send('tool_call', { id: 'tool-1', name: 'clock' });
-  send('tool_result', { id: 'tool-1', delta: 'The current time is high noon.' });
-  send('chunk', { id: 'assistant', delta: 'Hope that helps!' });
-  send('done', {});
-
-  res.end();
-=======
   try {
     for await (const ev of chat(req.body?.messages ?? [])) {
       if (ev.type === 'chunk') {
@@ -42,7 +27,6 @@
   } finally {
     res.end();
   }
->>>>>>> fe700205
 });
 
 export default router;